--- conflicted
+++ resolved
@@ -189,10 +189,6 @@
     query_string += create_quantity_clause(query_info, quantity)
     # Order by timestamp
     query_string += "ORDER BY real_time ASC"
-<<<<<<< HEAD
-=======
-
->>>>>>> a50613b8
     return query_string
 
 def save_h5(h5_dict, fname='all_results.h5', use_columns=['real_time', 'scenario', 'data_name', 'data_value']):
