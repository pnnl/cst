--- conflicted
+++ resolved
@@ -26,15 +26,6 @@
 
 The JSON/dictionary that is pulled in is stored in the `federation` attribute.
 
-<<<<<<< HEAD
-### `get_helics_config()`
-This method looks at the "federation" attribute to define a few HELICS-specific attributes
-- "federate" (name)
-- "federate_type" (HELICS federate type: "value", "message", "combo")
-- "time_step" (HELICS period in seconds)
-- "config" (HELICS configuration JSON)
-=======
->>>>>>> 79c4efc4
 
 #### `set_metadata()`
 Pulls in start and stop time strings in the configuration information and converts them to [Python datetime](TODO add link) data types. Also defines the analysis name and whether the CST Logger needs to collect its outputs for publication.
