"""
Prototype metadata database API development

@author Trevor Hardy
@date 2023-11-30
"""
import os
import pprint
import logging
import subprocess
from pymongo import MongoClient

import helics_messages as hm
import os

logger = logging.getLogger(__name__)
pp = pprint.PrettyPrinter(indent=4, )

cu_uri = 'mongodb://gage:27017'
cu_database = "copper"
cu_federations = "federations"
cu_scenarios = "scenarios"
cu_logger = "cu_logger"


def federation_database(clear: bool = False):
    db = MetaDB(cu_uri, cu_database)
    print("Before: ",  db.update_collection_names())
    if clear:
        db.db[cu_federations].drop()
        db.db[cu_scenarios].drop()
    db.add_collection(cu_scenarios)
    db.add_collection(cu_federations)
    print("After clear: ", db.update_collection_names())


class MetaDB:
    """
    """
    _cu_dict_name = 'cu_007'

    def __init__(self, uri=None, name=None):
        self.collections = None

        if uri is not None:
            self.client = self._connect_to_database(uri)
        else:
            self.client = self._connect_to_database()

        if name is not None:
            self.db = self.client[name]
        else:
            self.db = self.client["meta_db"]
<<<<<<< HEAD
        self.fs = gridfs.GridFS(self.db)
=======
>>>>>>> e18b4c08

    def _open_file(self, file_path, mode='r'):
        """
        Utility function to open file with reasonable error handling.
        """
        try:
            fh = open(file_path, mode)
        except IOError:
            logger.error('Unable to open {}'.format(file_path))
        else:
            return fh

    def _connect_to_database(self, uri=None):
        """
        Sets up connection to server port for mongodb
        """
        # Set up default uri_string to the server Trevor was using on the EIOC
        if uri is None:
            uri_string = "mongodb://127.0.0.1:27017"
        # Set up connection
        client = MongoClient(uri)
        # Test connection
        try:
            client.admin.command('ping')
            print("Pinged your deployment. You successfully connected to MongoDB!")
        except Exception as e:
            print(e)
        
        return client

    def _check_unique_doc_name(self, collection_name, new_name):
        """
        Checks to see if the provided document name is unique in the specified
        collection.

        Doesn't throw an error if the name is not unique and let's the calling
        method decide what to do with it.
        """
        ret_val = True
        for doc in (self.db[collection_name].find({self._cu_dict_name: 1})):
            if doc[self._cu_dict_name] == new_name:
                ret_val = False
        return ret_val
    
    def add_file(self, file, conflict='fail', name=None):
        """
        Gets file from disk and adds it to the metadataDB for all federates
        to use. 
        
        The "name" parameter is optional. If provided, the file will be 
        stored by that name in the database. If omitted, the name of the
        file itself will be used. 

        MongoDB allows files to have the same name and creates unique IDs.
        By default, this method will produce an error if the name of the 
        file being added already exists in the file storage. This can 
        behavior can be altered by specifying the "conflict" parameter
        to a different value. 
        """
        if not name:
            path, file = os.path.split(file)
            name = file
        fh = self._open_file(file, mode='rb')

        # Check for unique filename
        db_file = self.fs.files.find({filename: name })
        if db_file:
            if conflict == "fail":
                raise NameError(f"File '{name}' already exists, set 'conflict' to 'overwrite' to overwrite it.")
            if conflict == "overwrite":
                logger.warning(f"File {name} being overwritten.")
            if conflict == "add version":
                logger.warning(f"New version of file {name} being added."
            else:
                raise NameError(f"Invalid value for conflict resolution '{name}', 
                                must be 'fail', 'overwrite' or 'add version' ")
        self.fs.put(fh, filename = name)


    def get_file(self, name, disk_name=None, path=None):
        """
        Pulls a file from the metadataDB by name and optionally writes it to 
        disk. This method only gets the latest version of the file (if 
        multiple versions exist).

        If "disk_name" is specified, that name will be used when writing the
        file to disk; otherwise the file name as specified in the metadataDB 
        will be used. If path is not specified, the file is not written to 
        disk. If if is the file is written at the location specified by path 
        using the provided "disk_name".
        """
        db_file = self.fs.files.find({ filename: name })
        if not db_file:
            raise NameError(f"File '{name}' does not exist.")
        else:
            db_file = self.fs.get_last_version(filename=name)
            if path:
                if disk_name:
                    path = os.path.join(path, disk_name)
                else:
                    path = os.path.join(path, name)
                fh = self._open_file(path, 'wb')
                fh.write(db_file)
            else:
                return db_file

    

    def remove_collection(self, collection_name):
        self.db[collection_name].drop()

    def remove_document(self, collection_name, object_id=None, dict_name=None):
        if dict_name is None and object_id is None:
            raise AttributeError("Must provide the name or object ID of the dictionary to be retrieved.")
        elif dict_name is not None and object_id is not None:
            # raise UserWarning("Using provided object ID (and not provided name) to remove document.")
            self.db[collection_name].delete_one({"_id": object_id})
        elif dict_name is not None:
            self.db[collection_name].delete_one({self._cu_dict_name: dict_name})
            # if not doc:
            #     raise NameError(f"{dict_name} does not exist in collection {collection_name} and cannot be retrieved.")
        elif object_id is not None:
            self.db[collection_name].delete_one({"_id": object_id})
        # TODO: Add check for success on delete.

    def add_collection(self, name):
        """
        Collections don't really exist in MongoDB until at least one document
        has been added to the collection. This method adds a small identifier
        JSON to fill this role.
        """
        id_dict = {"collection name": name}
        collection = self.db[name]
        collection.insert_one(id_dict)
        return collection

    def update_collection_names(self):
        """
        Updates the list of collection names in the db object from the database.
        As you can see in the code below, this is pure syntax sugar.
        """
        self.collections = self.db.list_collection_names()
        return self.collections

    def get_collection_document_names(self, collection):
        """
        """
        doc_names = []
        for doc in (self.db[collection].find({"_id": 0, self._cu_dict_name: 1})):
            if doc.__len__():
                doc_names.append(doc[self._cu_dict_name])
        return doc_names

    def get_dict_key_names(self, collection_name, doc_name):
        """
        """
        doc = self.db[collection_name].find({self._cu_dict_name: doc_name})
        return doc[0].keys()

    def add_dict(self, collection_name, dict_name, dict_to_add):
        """
        Adds the Python dictionary to the specified MongoDB collection as a
        MongoDB document. Checks to make sure another document does not exist
        by that name; if it does, throw an error.
        
        To allow later access to the document by name, 
        the field "cu_007" is added to the dictionary before adding
        it to the collection (the assumption is that "cu_007" will
        always be a unique field in the dictionary).
        """
        if self._check_unique_doc_name(collection_name, dict_name):
            dict_to_add[self._cu_dict_name] = dict_name
        else:
            raise NameError(f"{dict_name} is not unique in collection {collection_name} and cannot be added.")

        obj_id = self.db[collection_name].insert_one(dict_to_add).inserted_id
        
        return str(obj_id)

    def get_dict(self, collection_name, object_id=None, dict_name=None):
        """
        Returns the dictionary in the database based on the user-provided
        object ID or name.

        User must enter either the dictionary name used or the object_ID that
        was created when the dictionary was added but not both.
        """
        if dict_name is None and object_id is None:
            raise AttributeError("Must provide the name or object ID of the dictionary to be retrieved.")
        elif dict_name is not None and object_id is not None:
            # raise UserWarning("Using provided object ID (and not provided name) to get dictionary.")
            doc = self.db[collection_name].find_one({"_id": object_id})
        elif dict_name is not None:
            doc = self.db[collection_name].find_one({self._cu_dict_name: dict_name})
            doc = self.db[collection_name].find_one({self._cu_dict_name: dict_name})
            if not doc:
                raise NameError(f"{dict_name} does not exist in collection {collection_name} and cannot be retrieved.")
        elif object_id is not None:
            doc = self.db[collection_name].find_one({"_id": object_id})
        # Pulling out the metaDB secret name field that was added when we put
        #   the dictionary into the database. Will not raise an error if 
        #   somehow that key does not exist in the dictionary
        doc.pop(self._cu_dict_name, None)
        doc.pop("_id", None)

        return doc

    def update_dict(self, collection_name, updated_dict, object_id=None, dict_name=None):
        """
        Updates the dictionary on the database (under the same object_ID/name)
        with the passed in updated dictionary.
        
        User must enter either the dictionary name used or the object_ID that
        was created when the dictionary was added but not both.
        """
        updated_dict[self._cu_dict_name] = dict_name
        if dict_name is None and object_id is None:
            raise AttributeError("Must provide the name or object ID of the dictionary to be modified.")
        elif dict_name is not None and object_id is not None:
            # raise UserWarning("Using provided object ID (and not provided name) to update database.")
            doc = self.db[collection_name].replace({"_id": object_id}, updated_dict)
        elif dict_name is not None:
            doc = self.db[collection_name].find_one({self._cu_dict_name: dict_name})
            doc = self.db[collection_name].find_one({self._cu_dict_name: dict_name})
            if doc:
                doc = self.db[collection_name].replace({self._cu_dict_name: dict_name}, updated_dict)
            else:
                raise NameError(f"{dict_name} does not exist in collection {collection_name} and cannot be updated.")
        elif object_id is not None:
            doc = self.db[collection_name].replace({"_id": object_id}, updated_dict)

        return str(doc["_id"])


def docker_service(name, image, env, cnt, depends=None):
    _service = "  " + name + ":\n"
    _service += "    image: \"" + image + "\"\n"
    if env[0] != '':
        _service += "    environment:\n"
        _service += env[0]
    _service += "    working_dir: /home/worker/case\n"
    _service += "    volumes:\n"
    _service += "      - .:/home/worker/case\n"
    _service += "      - ../../../data:/home/worker/tesp/data\n"
    if depends is not None:
        _service += "    depends_on:\n"
        _service += "      - " + depends + "\n"
    _service += "    networks:\n"
    _service += "      cu_net:\n"
    _service += "        ipv4_address: 10.5.0." + str(cnt) + "\n"
    _service += "    command: sh -c \"" + env[1] + "\"\n"
    return _service


def docker_network():
    _network = 'networks:\n'
    _network += '  cu_net:\n'
    _network += '    driver: bridge\n'
    _network += '    ipam:\n'
    _network += '      config:\n'
    _network += '        - subnet: 10.5.0.0/16\n'
    _network += '          gateway: 10.5.0.1\n'
    return _network


def logger():
    pass


def define_yaml(scenario_name):
    mdb = MetaDB(cu_uri, cu_database)

    scenario_def = mdb.get_dict(cu_scenarios, None, scenario_name)
    federation_name = scenario_def["federation"]
    fed_def = mdb.get_dict(cu_federations, None, federation_name)["federation"]

    yaml = 'version: "3.8"\n'
    yaml += 'services:\n'
    # Add helics broker federate
    cnt = 2
    fed_cnt = str(fed_def.__len__() + 1)
    env = ["", "exec helics_broker --ipv4 -f " + fed_cnt + " --loglevel=warning --name=broker > broker.log"]
    yaml += docker_service("helics", "tesp-helics:latest", env, cnt, depends=None)

    for name in fed_def:
        cnt += 1
        image = fed_def[name]['image']
        env = ["", fed_def[name]['command'] + " > " + name + ".log"]
        yaml += docker_service(name, image, env, cnt, depends=None)

    # Add data logger federate
    cnt += 1
    env = ["", "exec python3 data_logger.py " + scenario_name + " > " + cu_logger + ".log"]
    yaml += docker_service(cu_logger, "tesp-helics:latest", env, cnt, depends=None)

    yaml += docker_network()
    op = open(scenario_name + ".yaml", 'w')
    op.write(yaml)
    op.close()


def run_yaml(scenario_name):
    print('====  ' + scenario_name + ' Broker Start in\n        ' + os.getcwd(), flush=True)
    docker_compose = "docker-compose -f " + scenario_name + ".yaml"
    subprocess.Popen(docker_compose + " up", shell=True).wait()
    subprocess.Popen(docker_compose + " down", shell=True).wait()
    print('====  Broker Exit in\n        ' + os.getcwd(), flush=True)


def scenario_tojson(federation: str, start: str, stop: str):
    return {
        "federation": federation,
        "start_time": start,
        "stop_time": stop
    }


def mytest1():
    """
    Main method for launching meta data class to ping local container of mongodb.
    First user's will need to set up docker desktop (through the PNNL App Store), install mongodb community: 
    https://www.mongodb.com/docs/manual/tutorial/install-mongodb-community-with-docker/
    But run docker with the port number exposed to the host so that it can be pinged from outside the container: 
    docker run --name mongodb -d -p 27017:27017 mongodb/mongodb-community-server:$MONGODB_VERSION
    If no version number is important the tag MONGODB_VERSION=latest can be used
    """
    db = MetaDB(cu_uri, cu_database)
    print(db.update_collection_names())
    scenarios = db.add_collection(cu_scenarios)
    federates = db.add_collection(cu_federations)

    t1 = hm.HelicsMsg("Battery", 30)
    t1.config("core_type", "zmq")
    t1.config("log_level", "warning")
    t1.config("period", 60)
    t1.config("uninterruptible", False)
    t1.config("terminate_on_error", True)
    t1.config("wait_for_current_time_update", True)
    t1.pubs_e(True, "Battery/EV1_current", "double", "A")
    t1 = {
        "image": "python/3.11.7-slim-bullseye",
        "federate_type": "value",
        "time_step": 120,
        "HELICS_config": t1.write_json()
    }

    diction = {
        "federation": {
            "Battery": t1
        }
    }

    scenario_name = "ME30"
    federate_name = "BT1"
    db.add_dict(cu_federations, federate_name, diction)

    scenario = scenario_tojson(federate_name, "2023-12-07T15:31:27", "2023-12-08T15:31:27")
    db.add_dict(cu_scenarios, scenario_name, scenario)

    print(db.get_collection_document_names(cu_scenarios))
    print(db.get_collection_document_names(cu_federations))
    print(db.get_dict_key_names(cu_federations, federate_name))
    print(db.get_dict(cu_federations, None, federate_name))


def mytest2():
    """
    Main method for launching meta data class to ping local container of mongodb.
    First user's will need to set up docker desktop (through the PNNL App Store), install mongodb community:
    https://www.mongodb.com/docs/manual/tutorial/install-mongodb-community-with-docker/
    But run docker with the port number exposed to the host so that it can be pinged from outside the container:
    docker run --name mongodb -d -p 27017:27017 mongodb/mongodb-community-server:$MONGODB_VERSION
    If no version number is important the tag MONGODB_VERSION=latest can be used
    """
    db = MetaDB(cu_uri, cu_database)
    print(db.update_collection_names())
    db.add_collection(cu_scenarios)
    db.add_collection(cu_federations)

    t1 = hm.HelicsMsg("Battery", 30)
    t1.config("core_type", "zmq")
    t1.config("log_level", "warning")
    t1.config("period", 60)
    t1.config("uninterruptible", False)
    t1.config("terminate_on_error", True)
    t1.config("wait_for_current_time_update", True)
    t1.pubs_e(True, "Battery/EV1_current", "double", "A")
    t1.subs_e(True, "EVehicle/EV1_voltage", "double", "V")
    t1 = {
        "image": "python/3.11.7-slim-bullseye",
        "federate_type": "value",
        "time_step": 120,
        "HELICS_config": t1.write_json()
    }

    t2 = hm.HelicsMsg("EVehicle", 30)
    t2.config("core_type", "zmq")
    t2.config("log_level", "warning")
    t2.config("period", 60)
    t2.config("uninterruptible", False)
    t2.config("terminate_on_error", True)
    t2.config("wait_for_current_time_update", True)
    t2.subs_e(True, "Battery/EV1_current", "double", "A")
    t2.pubs_e(True, "EVehicle/EV1_voltage", "double", "V")
    t2 = {
        "image": "python/3.11.7-slim-bullseye",
        "federate_type": "value",
        "time_step": 120,
        "HELICS_config": t2.write_json()
    }
    diction = {
        "federation": {
            "Battery": t1,
            "EVehicle": t2
        }
    }

    scenario_name = "TE30"
    federate_name = "BT1_EV1"
    db.add_dict(cu_federations, federate_name, diction)

    scenario = scenario_tojson(federate_name, "2023-12-07T15:31:27", "2023-12-08T15:31:27")
    db.add_dict(cu_scenarios, scenario_name, scenario)

    scenario_name = "TE100"
    # seems to remember the scenario address, not the value so reinitialize
    scenario = scenario_tojson(federate_name, "2023-12-07T15:31:27", "2023-12-10T15:31:27")
    db.add_dict(cu_scenarios, scenario_name, scenario)

    print(db.get_collection_document_names(cu_scenarios))
    print(db.get_collection_document_names(cu_federations))
    print(db.get_dict_key_names(cu_federations, federate_name))
    print(db.get_dict(cu_federations, None, federate_name))


federation_database()


if __name__ == "__main__":
    mytest1()
    mytest2()<|MERGE_RESOLUTION|>--- conflicted
+++ resolved
@@ -51,10 +51,7 @@
             self.db = self.client[name]
         else:
             self.db = self.client["meta_db"]
-<<<<<<< HEAD
         self.fs = gridfs.GridFS(self.db)
-=======
->>>>>>> e18b4c08
 
     def _open_file(self, file_path, mode='r'):
         """
@@ -98,7 +95,7 @@
             if doc[self._cu_dict_name] == new_name:
                 ret_val = False
         return ret_val
-    
+
     def add_file(self, file, conflict='fail', name=None):
         """
         Gets file from disk and adds it to the metadataDB for all federates
@@ -160,8 +157,6 @@
                 fh.write(db_file)
             else:
                 return db_file
-
-    
 
     def remove_collection(self, collection_name):
         self.db[collection_name].drop()
