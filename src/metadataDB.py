"""
Prototype metadata database API development

@author Trevor Hardy
@date 2023-11-30
"""
import pymongo
from pymongo import MongoClient
import gridfs
import pprint
import logging
import helics_messages as hm

logger = logging.getLogger(__name__)
pp = pprint.PrettyPrinter(indent=4, )


class MetaDB:
    """
    """
    _cu_dict_name = 'cu_007'

    def __init__(self, uri: str = None, name: str = None):
        self.collections = None

        if uri is not None:
            self.client = self._connect_to_database(uri)
        else:
            self.client = self._connect_to_database()

<<<<<<< HEAD
        self.db = self.client.metadataDB
        self.fs = gridfs.GridFS(self.db)

        return client       
=======
        if name is not None:
            self.db = self.client[name]
        else:
            self.db = self.client["meta_db"]
        # self.fs = gridfs.GridFS(self.db)
>>>>>>> 04f13862

    def _open_file(self, file_path, mode='r'):
        """
        Utility function to open file with reasonable error handling.
        """
        try:
            fh = open(file_path, mode)
        except IOError:
            logger.error('Unable to open {}'.format(file_path))
        else:
            return fh

    def _connect_to_database(self, uri_string=None):
        """
        Sets up connection to server port for mongodb
        """
        # Set up default uri_string to the server Trevor was using on the EIOC
        if uri_string is None:
            uri_string = "mongodb://127.0.0.1:27017"
        # Set up connection
        client = MongoClient(uri_string)
        # Test connection
        try:
            client.admin.command('ping')
            print("Pinged your deployment. You successfully connected to MongoDB!")
        except Exception as e:
            print(e)
        
        return client

    def _check_unique_doc_name(self, collection_name, new_name):
        """
        Checks to see if the provided document name is unique in the specified
        collection.

        Doesn't throw an error if the name is not unique and let's the calling
        method decide what to do with it.
        """
        for doc in self.db[collection_name].d.find({}, {"_id": 0, self._cu_dict_name: 1}):
            if doc[self._cu_dict_name] == new_name:
                return False 
            else:
                pass  

        return True

    def remove_collection(self, collection_name):
        self.db[collection_name].drop()

    def remove_document(self, collection_name, object_id=None, dict_name=None):
        if dict_name is None and object_id is None:
            raise AttributeError("Must provide the name or object ID of the dictionary to be retrieved.")
        elif dict_name is not None and object_id is not None:
            # raise UserWarning("Using provided object ID (and not provided name) to remove document.")
            self.db[collection_name].delete_one({"_id": object_id})
<<<<<<< HEAD
            self.db[collection_name].delete_one({"_id": object_id})
            raise UserWarning("Using provided object ID (and not provided name) to remove document.")
        elif dict_name is not None:
            doc = self.db[collection_name].delete_one({self._cu_dict_name: dict_name})
            doc = self.db[collection_name].delete_one({self._cu_dict_name: dict_name})
            if not doc:
                raise NameError(f"{dict_name} does not exist in collection {collection_name} and cannot be retrieved.")
=======
        elif dict_name is not None:
            self.db[collection_name].delete_one({self._cu_dict_name: dict_name})
            # if not doc:
            #     raise NameError(f"{dict_name} does not exist in collection {collection_name} and cannot be retrieved.")
>>>>>>> 04f13862
        elif object_id is not None:
            self.db[collection_name].delete_one({"_id": object_id})
        # TODO: Add check for success on delete.

    def add_collection(self, name):
        """
        Collections don't really exist in MongoDB until at least one document
        has been added to the collection. This method adds a small identifier
        JSON to fill this role.
        """
<<<<<<< HEAD
        id_dict = {"collection name": name,
                   self._cu_dict_name: "collection name"}
        self.db[name].insert_one(id_dict)
        self.collections = self.db.list_collection_names()
        id_dict = {"collection name": name,
                   self._cu_dict_name: "collection name"}
        self.db[name].insert_one(id_dict)
        self.collections = self.db.list_collection_names()

        return name

=======
        id_dict = {"collection name": name}
        collection = self.db[name]
        collection.insert_one(id_dict)
        return collection
>>>>>>> 04f13862

    def update_collection_names(self):
        """
        Updates the list of collection names in the db object from the database.
        As you can see in the code below, this is pure syntax sugar.
        """
        self.collections = self.db.list_collection_names()
        return self.collections

    def get_collection_document_names(self, collection):
        """
        """
        doc_names = []
<<<<<<< HEAD
        for doc in self.db[collection].find({}):
            doc_names.append(doc[self._cu_dict_name])
        for doc in self.db[collection].find({}):
            doc_names.append(doc[self._cu_dict_name])
=======
        for doc in (self.db[collection].find({}, {"_id": 0, self._cu_dict_name: 1})):
            if doc.__len__():
                doc_names.append(doc[self._cu_dict_name])
>>>>>>> 04f13862

        return doc_names

    def get_dict_key_names(self, collection_name, doc_name):
        """
        """
        doc = self.db[collection_name].find({self._cu_dict_name: doc_name})
        return doc

    def add_dict(self, collection_name, dict_name, dict_to_add):
        """
        Adds the Python dictionary to the specified MongoDB collection as a
        MongoDB document. Checks to make sure another document does not exist
        by that name; if it does, throw an error.
        
        To allow later access to the document by name, 
        the field "cu_007" is added to the dictionary before adding
        it to the collection (the assumption is that "cu_007" will
        always be a unique field in the dictionary).
        """
        if self._check_unique_doc_name(collection_name, dict_name):
        if self._check_unique_doc_name(collection_name, dict_name):
            dict_to_add[self._cu_dict_name] = dict_name
        else:
            raise NameError(f"{dict_name} is not unique in collection {collection_name} and cannot be added.")

        obj_id = self.db[collection_name].insert_one(dict_to_add).inserted_id
        
        return str(obj_id)

    def get_dict(self, collection_name, object_id=None, dict_name=None):
        """
        Returns the dictionary in the database based on the user-provided
        object ID or name.

        User must enter either the dictionary name used or the object_ID that
        was created when the dictionary was added but not both.
        """
        if dict_name is None and object_id is None:
            raise AttributeError("Must provide the name or object ID of the dictionary to be retrieved.")
        elif dict_name is not None and object_id is not None:
            # raise UserWarning("Using provided object ID (and not provided name) to to get dictionary.")
            doc = self.db[collection_name].find_one({"_id": object_id})
<<<<<<< HEAD
            doc = self.db[collection_name].find_one({"_id": object_id})
            raise UserWarning("Using provided object ID (and not provided name) to to get dictionary.")
=======
>>>>>>> 04f13862
        elif dict_name is not None:
            doc = self.db[collection_name].find_one({self._cu_dict_name: dict_name})
            doc = self.db[collection_name].find_one({self._cu_dict_name: dict_name})
            if not doc:
                raise NameError(f"{dict_name} does not exist in collection {collection_name} and cannot be retrieved.")
        elif object_id is not None:
            doc = self.db[collection_name].find_one({"_id": object_id})
        # Pulling out the metaDB secret name field that was added when we put
        #   the dictionary into the database. Will not raise an error if 
        #   somehow that key does not exist in the dictionary
        doc.pop(self._cu_dict_name, None)

        return doc

    def update_dict(self, collection_name, updated_dict, object_id=None, dict_name=None):
        """
        Updates the dictionary on the database (under the same object_ID/name)
        with the passed in updated dictionary.
        
        User must enter either the dictionary name used or the object_ID that
        was created when the dictionary was added but not both.
        """
        updated_dict[self._cu_dict_name] = dict_name
        if dict_name is None and object_id is None:
            raise AttributeError("Must provide the name or object ID of the dictionary to be modified.")
        elif dict_name is not None and object_id is not None:
            # raise UserWarning("Using provided object ID (and not provided name) to update database.")
            doc = self.db[collection_name].replace({"_id": object_id}, updated_dict)
        elif dict_name is not None:
            doc = self.db[collection_name].find_one({self._cu_dict_name: dict_name})
            doc = self.db[collection_name].find_one({self._cu_dict_name: dict_name})
            if doc:
                doc = self.db[collection_name].replace({self._cu_dict_name: dict_name}, updated_dict)
            else:
                raise NameError(f"{dict_name} does not exist in collection {collection_name} and cannot be updated.")
        elif object_id is not None:
            doc = self.db[collection_name].replace({"_id": object_id}, updated_dict)

        return str(doc["_id"])


def scenarioToJson(federation: str, start: str, stop: str):
    return {
        "federation": federation,
        "start time": start,
        "stop time": stop
    }


if __name__ == "__main__":
    """ 
    Main method for launching meta data class to ping local container of mongodb.
    First user's will need to set up docker desktop (through the PNNL App Store), install mongodb community: 
    https://www.mongodb.com/docs/manual/tutorial/install-mongodb-community-with-docker/
    But run docker with the port number exposed to the host so that it can be pinged from outside the container: 
    docker run --name mongodb -d -p 27017:27017 mongodb/mongodb-community-server:$MONGODB_VERSION
    If no version number is important the tag MONGODB_VERSION=latest can be used
    """
    local_uri = 'mongodb://localhost:27017'
    db_name = "copper"
    fed = "federations"
    scr = "scenarios"
    db = MetaDB(local_uri, db_name)
    db.db[fed].drop()
    db.db[scr].drop()
    scenarios = db.add_collection(scr)
    federates = db.add_collection(fed)

    t1 = hm.HelicsMsg("Battery", 30)
    t1.config("core_type", "zmq")
    t1.config("log_level", "warning")
    t1.config("period", 60)
    t1.config("uninterruptible", False)
    t1.config("terminate_on_error", True)
    t1.config("wait_for_current_time_update", True)
    t1.pubs_e(True, "Battery/EV1_current", "double", "A")
    t1.subs_e(True, "EVehicle/EV1_voltage", "double", "V")
    t1 = {
        "image": "python/3.11.7-slim-bullseye",
        "federate_type": "value",
        "sim time step": 120,
        "HELICS config": t1.write_json()
    }

    t2 = hm.HelicsMsg("EVehicle", 30)
    t2.config("core_type", "zmq")
    t2.config("log_level", "warning")
    t2.config("period", 60)
    t2.config("uninterruptible", False)
    t2.config("terminate_on_error", True)
    t2.config("wait_for_current_time_update", True)
    t2.subs_e(True, "Battery/EV1_current", "double", "A")
    t2.pubs_e(True, "EVehicle/EV1_voltage", "double", "V")
    t2 = {
        "image": "python/3.11.7-slim-bullseye",
        "federate_type": "value",
        "sim time step": 120,
        "HELICS config": t2.write_json()
    }
    diction = {
        "federation": {
            "Battery": t1,
            "EVehicle": t2
        }
    }

    scenario_name = "TE30"
    federate_name = "BT1_EV1"
    db.add_dict(fed, federate_name, diction)

    # for x in federates.find({}, {"_id": 0, "cu_name": 1, "federation": 1}):
    for x in federates.find():
        print(x)
#    print(federates.find()[0])
#    print(db.db[federate_name].find()[0])
#    print(db.db[federate_name].find({}, {"_id": 0, "cu_name": 1, "federation": 1}))

    scenario = scenarioToJson(federate_name, "2023-12-07T15:31:27−07:00", "2023-12-07T15:31:27−07:00")
    db.add_dict(scr, scenario_name, scenario)
    scenario_name = "TE100"
    # seems to remember the scenario address, not the value so reinitialize
    scenario = scenarioToJson(federate_name, "2023-12-07T15:31:27−07:00", "2023-12-07T15:31:27−07:00")
    db.add_dict(scr, scenario_name, scenario)
    # for x in scenarios.find({}, {"_id": 0, "cu_name": 1}):
    for x in scenarios.find():
        print(x)

    print(db.get_collection_document_names(scr))
    print(db.get_collection_document_names(fed))
    print(db.get_dict_key_names(fed, federate_name))<|MERGE_RESOLUTION|>--- conflicted
+++ resolved
@@ -28,18 +28,11 @@
         else:
             self.client = self._connect_to_database()
 
-<<<<<<< HEAD
-        self.db = self.client.metadataDB
-        self.fs = gridfs.GridFS(self.db)
-
-        return client       
-=======
         if name is not None:
             self.db = self.client[name]
         else:
             self.db = self.client["meta_db"]
         # self.fs = gridfs.GridFS(self.db)
->>>>>>> 04f13862
 
     def _open_file(self, file_path, mode='r'):
         """
@@ -95,20 +88,10 @@
         elif dict_name is not None and object_id is not None:
             # raise UserWarning("Using provided object ID (and not provided name) to remove document.")
             self.db[collection_name].delete_one({"_id": object_id})
-<<<<<<< HEAD
-            self.db[collection_name].delete_one({"_id": object_id})
-            raise UserWarning("Using provided object ID (and not provided name) to remove document.")
-        elif dict_name is not None:
-            doc = self.db[collection_name].delete_one({self._cu_dict_name: dict_name})
-            doc = self.db[collection_name].delete_one({self._cu_dict_name: dict_name})
-            if not doc:
-                raise NameError(f"{dict_name} does not exist in collection {collection_name} and cannot be retrieved.")
-=======
         elif dict_name is not None:
             self.db[collection_name].delete_one({self._cu_dict_name: dict_name})
             # if not doc:
             #     raise NameError(f"{dict_name} does not exist in collection {collection_name} and cannot be retrieved.")
->>>>>>> 04f13862
         elif object_id is not None:
             self.db[collection_name].delete_one({"_id": object_id})
         # TODO: Add check for success on delete.
@@ -119,24 +102,10 @@
         has been added to the collection. This method adds a small identifier
         JSON to fill this role.
         """
-<<<<<<< HEAD
-        id_dict = {"collection name": name,
-                   self._cu_dict_name: "collection name"}
-        self.db[name].insert_one(id_dict)
-        self.collections = self.db.list_collection_names()
-        id_dict = {"collection name": name,
-                   self._cu_dict_name: "collection name"}
-        self.db[name].insert_one(id_dict)
-        self.collections = self.db.list_collection_names()
-
-        return name
-
-=======
         id_dict = {"collection name": name}
         collection = self.db[name]
         collection.insert_one(id_dict)
         return collection
->>>>>>> 04f13862
 
     def update_collection_names(self):
         """
@@ -150,16 +119,9 @@
         """
         """
         doc_names = []
-<<<<<<< HEAD
-        for doc in self.db[collection].find({}):
-            doc_names.append(doc[self._cu_dict_name])
-        for doc in self.db[collection].find({}):
-            doc_names.append(doc[self._cu_dict_name])
-=======
         for doc in (self.db[collection].find({}, {"_id": 0, self._cu_dict_name: 1})):
             if doc.__len__():
                 doc_names.append(doc[self._cu_dict_name])
->>>>>>> 04f13862
 
         return doc_names
 
@@ -180,7 +142,6 @@
         it to the collection (the assumption is that "cu_007" will
         always be a unique field in the dictionary).
         """
-        if self._check_unique_doc_name(collection_name, dict_name):
         if self._check_unique_doc_name(collection_name, dict_name):
             dict_to_add[self._cu_dict_name] = dict_name
         else:
@@ -203,11 +164,6 @@
         elif dict_name is not None and object_id is not None:
             # raise UserWarning("Using provided object ID (and not provided name) to to get dictionary.")
             doc = self.db[collection_name].find_one({"_id": object_id})
-<<<<<<< HEAD
-            doc = self.db[collection_name].find_one({"_id": object_id})
-            raise UserWarning("Using provided object ID (and not provided name) to to get dictionary.")
-=======
->>>>>>> 04f13862
         elif dict_name is not None:
             doc = self.db[collection_name].find_one({self._cu_dict_name: dict_name})
             doc = self.db[collection_name].find_one({self._cu_dict_name: dict_name})
