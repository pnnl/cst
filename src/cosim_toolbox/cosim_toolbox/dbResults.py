"""
Created on 12/14/2023

Provides underlying methods for interacting with the time-series database

TODO: Should we rename this to something like "cst_ts_postgres.py" and the
    class to "CSTTimeSeriesPostgres" as all the methods are Postgres specific?
    I can image a more abstract class used for interacting with databases that
    codifies the terminology (_e.g._ "analysis", "scenario") and this class
    inherits from it and implements the methods in a Postgres-specific way.

@authors:
fred.rutz@pnnl.gov
mitch.pelton@pnnl.gov
nathan.gray@pnnl.gov
"""

import logging

import pandas as pd
from datetime import timedelta
from psycopg2 import connect

import cosim_toolbox as env
from cosim_toolbox.readConfig import ReadConfig

logger = logging.getLogger(__name__)

# TODO: The databases referenced in these APIs should be "metadata"
#   and "time_series" and should be updated across the codebase.

class DBResults:
    """
    Methods for writing to and reading from the time-series database.
    This class does not provide HELICS federate functionality.

    """
    _hdt_type = {'HDT_STRING': 'text',
                'HDT_DOUBLE': 'double precision',
                'HDT_INTEGER': 'bigint',
                'HDT_COMPLEX': 'VARCHAR (255)',
                'HDT_VECTOR': 'text',
                'HDT_COMPLEX_VECTOR': 'text',
                'HDT_NAMED_POINT': 'VARCHAR (255)',
                'HDT_BOOLEAN': 'boolean',
                'HDT_TIME': 'TIMESTAMP',
                'HDT_JSON': 'text',
                'HDT_ENDPOINT': 'text'}

    def __init__(self):
        self.data_db = None
        self._scenario = None
        self.use_timescale = False

    @staticmethod
    def _connect_logger_database(connection: dict = None):
        """
        This function defines the connection to the data database
        and opens a connection to the postgres database

        Args:
            connection (dict): dictionary object that provides access to the postgres database

        Returns:
<<<<<<< HEAD
            psycopg2 connection object:
            connection object that provides
            access to the postgres database
=======
            psycopg2 connection object - connection object that provides access to the postgres database
>>>>>>> 5e0d5870
        """
        if connection is None:
            connection = env.cst_data_db
        logger.info(connection)
        try:
            return connect(**connection)
        except Exception as ex:
            logger.exception(f"{ex}\nFailed to create PostgresDB instance.")
            return None

    def close_database_connections(self, commit: bool = True) -> None:
        """Closes connections to the time-series and metadata databases

        Args:
            commit (bool, optional): Flag to indicate whether data should be
<<<<<<< HEAD
                committed to the time-series DB prior to closing the connection.
                Defaults to True.
=======
                committed to the time-series DB prior to closing the connection. Defaults to True.
>>>>>>> 5e0d5870
        """
        if self.data_db:
            if commit:
                self.data_db.commit()
            self.data_db.close()
        self.data_db = None

    def open_database_connections(self, data_connection: dict = None) -> bool:
        """
        Opens connections to the time-series and metadata databases

        Args:
<<<<<<< HEAD
            data_connection (dict, optional): Defines connection to time-series
                database. Defaults to None.
=======
            data_connection (dict, optional): Defines connection to time-series database. Defaults to None.
>>>>>>> 5e0d5870

        Returns:
            bool: _description_
        """
        self.data_db = self._connect_logger_database(data_connection)
        if self.data_db is None:
            return False
        else:
            return True

    def check_version(self) -> None:
        """Checks the version of the time-series database

            TODO: This method name should make it clear it is
                just checking the time-series database version and
                not the metadata DB version. Maybe rename to
                "check_tsdb_version"?
        """
        with self.data_db.cursor() as cur:
            logger.info('PostgresSQL database version:')
            cur.execute('SELECT version()')
            db_version = cur.fetchone()
            logger.info(db_version)

<<<<<<< HEAD
    def create_analysis(self, analysis_name: str) -> None:
        """Creates a new analysis in the time-series database
=======
    def create_schema(self, scheme_name: str) -> None:
        """
        Creates a new scheme in the time-series database
>>>>>>> 5e0d5870

        the Postgres database "analysis" are called "analysis". This
        name needs to be updated. This also applies to other methods in
        this class.

        Args:
            analysis_name (str): _description_
        """
        query = f"CREATE SCHEMA IF NOT EXISTS {analysis_name}; "
        query += f"GRANT USAGE ON SCHEMA {analysis_name} TO reader;"
        with self.data_db.cursor() as cur:
            cur.execute(query)
            self.data_db.commit()

    def drop_analysis(self, analysis_name: str) -> None:
        """Removes the analysis from the database.

        Args:
            analysis_name (str): _description_
        """
        query = f"DROP SCHEMA IF EXISTS {analysis_name} CASCADE;"
        with self.data_db.cursor() as cur:
            cur.execute(query)
            self.data_db.commit()

    def remove_scenario(self, analysis_name: str, scenario_name: str) -> None:
        """
        Removes all data from the specified analysis_name with the specified scenario_name

        Args:
            analysis_name (str): Analysis containing the data to be deleted
            scenario_name (str): Scenario to be removed from the analysis
        """
        query = ""
        for key in self._hdt_type:
            query += f" DELETE FROM {analysis_name}.{key} WHERE scenario='{scenario_name}'; "
        with self.data_db.cursor() as cur:
            cur.execute(query)
            self.data_db.commit()

<<<<<<< HEAD
    def analysis_exist(self, analysis_name: str) -> bool:
        """Checks to see if the specified analysis exist in the database
=======
    def schema_exist(self, scheme_name: str) -> bool:
        """
        Checks to see if the specified schema exist in the database
>>>>>>> 5e0d5870

        Args:
            analysis_name (str): analysis name whose existence is being checked

        Returns:
            bool: specified analysis exist or not
        """
        exist = False
        with self.data_db.cursor() as cur:
            cur.execute("select * from information_schema.tables "
                        "where table_schema=%s",
                        (analysis_name,))
            if cur.rowcount > 0:
                exist = True
        return exist

    def table_exist(self, analysis_name: str, table_name: str) -> bool:
        """
        Checks to see if the specified tables exist in the specified analysis

        Args:
            analysis_name (str): Name of analysis where table may exist
            table_name (str): Table name whose existence is being checked

        Returns:
            bool: specified tables exist or not
        """
        exist = False
        with self.data_db.cursor() as cur:
            cur.execute("select * from information_schema.tables "
                        "where table_schema=%s and table_name=%s",
                        (analysis_name,table_name))
            if cur.rowcount > 0:
                exist = True
        return exist

    def make_logger_database(self, analysis_name: str) -> None:
        """_summary_

        Args:
<<<<<<< HEAD
            analysis_name (str): Name of analysis under which various
                scenarios will be collected
=======
            analysis_name (str): Name of analysis under which various scenarios will be collected
>>>>>>> 5e0d5870
        """

        query = ""
        for key in self._hdt_type:
            query += ("CREATE TABLE IF NOT EXISTS "
                      f"{analysis_name}.{key} ("
                      "real_time timestamp with time zone NOT NULL, "
                      "sim_time double precision NOT NULL, "
                      "scenario VARCHAR (255) NOT NULL, "
                      "federate VARCHAR (255) NOT NULL, "
                      "data_name VARCHAR (255) NOT NULL, "
                      f"data_value {self._hdt_type[key]} NOT NULL);")
            if self.use_timescale:
                query += f" SELECT create_hypertable('{analysis_name}.{key}', 'real_time');"
                # query += f" CREATE INDEX ix_{analysis_name}_{key} ON {analysis_name}.{key} (scenario, real_time DESC);"
        query += f" GRANT SELECT ON ALL TABLES IN SCHEMA {analysis_name} TO reader;"
        query += f" GRANT USAGE ON ALL SEQUENCES IN SCHEMA {analysis_name} TO reader;"
        query += f" GRANT EXECUTE ON ALL FUNCTIONS IN SCHEMA {analysis_name} TO reader;"
        query += f" ALTER ROLE reader SET search_path = {analysis_name};"
        with self.data_db.cursor() as cur:
            cur.execute(query)
            self.data_db.commit()

    def get_scenario(self, scenario_name: str) ->  None | ReadConfig:
        """
        Gets the metadata associated with the specified scenario from the
        metadata database.

        Args:
<<<<<<< HEAD
            scenario_name (str): Name of scenario for which the metadata
                is to be retrieved
=======
            scenario_name (str): Name of scenario for which the metadata is to be retrieved
>>>>>>> 5e0d5870

        Returns:
            dict: scenario metadata requested
        """
        if scenario_name is None or scenario_name == "":
            return None
        if self._scenario is None:
            self._scenario = ReadConfig(scenario_name)
        else:
            if self._scenario.scenario_name == scenario_name:
                return self._scenario
            else:
                self._scenario = ReadConfig(scenario_name)
        return self._scenario

    @staticmethod
<<<<<<< HEAD
    def get_select_string(analysis_name: str, data_type: str) ->  None | str:
        """This method creates the SELECT portion of the query string

        Args:
            analysis_name (string) - the name of the database to be queried
            data_type (string) - the name of the database table to be queried

        Returns:
            qry_string (string):
             string containing the select portion of the sql query
            'SELECT * FROM analysis_name.data_type WHERE'
=======
    def get_select_string(scheme_name: str, data_type: str) ->  None | str:
        """
        This method creates the SELECT portion of the query string

        Args:
            scheme_name (str): the name of the database to be queried
            data_type (str): the name of the database table to be queried

        Returns:
            qry_string (str): containing the select portion of the
                sql query "SELECT * FROM scheme_name.data_type WHERE"
>>>>>>> 5e0d5870
        """
        if analysis_name is None or analysis_name == "":
            return None
        if data_type is None or data_type == "":
            return None
        qry_string = "SELECT * FROM " + analysis_name + "." + data_type + " WHERE "
        return qry_string

    @staticmethod
    def get_time_select_string(start_time: int, duration: int) -> str:
        """This method creates the time filter portion of the query string

        Args:
            start_time (int): the lowest time step in seconds to start the filtering
<<<<<<< HEAD
                If None is entered for the start_time the query will return only times that are
                less than the duration entered
            duration (int): the number of seconds to be queried
                If None is entered for the duration the query will return only times that are greater
                than the start time entered
                If None is entered for both the start_time and duration all times will be returned

        Returns:
            qry_string (string):
             string containing the time filter portion of the sql query
            'sim_time>=start_time AND sim_time<= end_time'
=======
                If None is entered for the start_time the query will
                return only times that are less than the duration entered
            duration (int): the number of seconds to be queried
                If None is entered for the duration the query will
                return only times that are greater than the start time entered
                If None is entered for both the start_time and duration all times will be returned

        Returns:
            qry_string (str): string containing the time filter portion of the
                sql query 'sim_time>=start_time AND sim_time<= end_time'
>>>>>>> 5e0d5870
        """
        if start_time is None and duration is None:
            return ""
        elif start_time is not None and duration is None:
            return "sim_time>=" + str(start_time)
        elif start_time is None and duration is not None:
            return "sim_time<=" + str(duration)
        else:
            end_time = start_time + duration
        return "sim_time>=" + str(start_time) + " AND sim_time<=" + str(end_time)

    def get_query_string(self, start_time: int,
                         duration: int,
                         scenario_name: str,
                         federate_name: str,
                         data_name: str,
                         data_type: str) ->  None | str:
        """
        This method creates the query string to pull time series data from the
        logger database, and depends upon the keys identified by the user input arguments.

        Args:
<<<<<<< HEAD
            start_time (int): the starting time step to query data for
            duration (int): the duration in seconds to filter time data by
                If start_time and duration are entered as None then the query will return every
                time step that is available for the entered scenario, federate, pub_key,
                data_type combination.
                If start_time is None and a duration has been entered then all time steps that are
                less than the duration value will be returned
                If a start_time is entered and duration is None, the query will return all time steps
                greater than the starting time step
                If a value is entered for the start_time and the duration, the query will return all time steps
                that fall into the range of start_time to start_time + duration
            scenario_name (string): the name of the scenario to filter the query results by. If
                None is entered for the scenario_name the query will not use scenario_name as a filter
            federate_name (string): the name of the Federate to filter the query results by. If
                None is entered for the federate_name the query will not use federate_name as a filter
            data_name (string): the name of the data to filter the query results by. If
                None is entered for the data_name the query will not use data_name as a filter
            data_type (string): the id of the database table that will be queried. Must be
                one of the following options:
                    [ hdt_boolean, hdt_complex, hdt_complex_vector, hdt_double, hdt_integer
                    hdt_json, hdt_named_point, hdt_string, hdt_time, hdt_vector ]

        Returns:
            qry_string (string):
            string representing the query to be used in pulling time series
            data from logger database
=======
            start_time (int): the starting time step to query data
            duration (int): the duration in seconds to filter the time data.
                If start_time and duration are entered as None then the query will return every
                time step that is available for the entered scenario, federate, pub_key, data_type combination.
                If start_time is None and a duration has been entered then all time steps that are
                less than the duration value will be returned.
                If a start_time is entered and duration is None, the query will return all time steps
                greater than the starting time step.
                If a value is entered for the start_time and the duration, the query will return all time steps
                that fall into the range of start_time to start_time + duration.
            scenario_name (str): the name of the scenario to filter the query results by.
                If None is entered for the scenario_name the query will not use scenario_name as a filter.
            federate_name (str): the name of the Federate to filter the query results by.
                If None is entered for the federate_name the query will not use federate_name as a filter.
            data_name (str): the name of the data to filter the query results by.
                If None is entered for the data_name the query will not use data_name as a filter.
            data_type (str): the id of the database table that will be queried.
                Must be one of the following options:

                    [ hdt_boolean, hdt_complex, hdt_complex_vector, hdt_double, hdt_integer,
                    hdt_json, hdt_named_point, hdt_string, hdt_time, hdt_vector ]

        Returns:
            qry_string (str): string representing the query to be used in pulling
                time series data from logger database
>>>>>>> 5e0d5870
        """
        scenario = self.get_scenario(scenario_name)
        if scenario is None:
            return None
        analysis_name = scenario.analysis_name
        qry_string = self.get_select_string(analysis_name, data_type)
        time_string = self.get_time_select_string(start_time, duration)
        scenario_string = f"scenario='{scenario_name}'" if scenario_name is not None and scenario_name != "" else ""
        federate_string = f"federate='{federate_name}'" if federate_name is not None and federate_name != "" else ""
        data_string = f"data_name='{data_name}'" if data_name is not None and data_name != "" else ""
        if time_string == "" and scenario_string == "" and federate_string == "" and data_string == "":
            qry_string = qry_string.replace(" WHERE ", "")
            return qry_string
        if time_string != "":
            qry_string += time_string
        if scenario_string != "":
            if time_string != "":
                qry_string += " AND " + scenario_string
            else:
                qry_string += scenario_string
        if federate_string != "":
            if time_string != "" or scenario_string != "":
                qry_string += " AND " + federate_string
            else:
                qry_string += federate_string
        if data_string != "":
            if time_string != "" or scenario_string != "" or federate_string != "":
                qry_string += " AND " + data_string
            else:
                qry_string += data_string
        return qry_string

    def query_scenario_federate_times(self, start_time: int,
                                      duration: int,
                                      scenario_name: str,
                                      federate_name: str,
                                      data_name: str,
                                      data_type: str) ->  None | pd.DataFrame:
        """
        This method queries time series data from the logger database and
        depends upon the keys identified by the user input arguments.

        Args:
<<<<<<< HEAD
            start_time (integer): the starting time step to query data for
            duration (integer): the duration in seconds to filter time data by
                If start_time and duration are entered as None then the query will return every
                time step that is available for the entered scenario, federate, pub_key,
                data_type combination.
                If start_time is None and a duration has been entered then all time steps that are
                less than the duration value will be returned
                If a start_time is entered and duration is None, the query will return all time steps
                greater than the starting time step
                If a value is entered for the start_time and the duration, the query will return all time steps
                that fall into the range of start_time to start_time + duration
            scenario_name (string): the name of the scenario to filter the query results by. If
                None is entered for the scenario_name the query will not use scenario_name as a filter
            federate_name (string): the name of the Federate to filter the query results by. If
                None is entered for the federate_name the query will not use federate_name as a filter
            data_name (string): the name of the data to filter the query results by. If
                None is entered for the data_name the query will not use data_name as a filter
            data_type (string): the id of the database table that will be queried. Must be
                one of the following options:
                    [ hdt_boolean, hdt_complex, hdt_complex_vector, hdt_double, hdt_int
                    hdt_json, hdt_named_point, hdt_string, hdt_time, hdt_vector ]

        Returns:
            dataframe (pandas dataframe object):
            dataframe that contains the result records
=======
            start_time (int): the starting time step to query data
            duration (int): the duration in seconds to filter the time data
                If start_time and duration are entered as None then the query will return every
                time step that is available for the entered scenario, federate, pub_key, data_type combination.
                If start_time is None and a duration has been entered then all time steps that are
                less than the duration value will be returned.
                If a start_time is entered and duration is None, the query will return all time steps
                greater than the starting time step.
                If a value is entered for the start_time and the duration, the query will return all time steps
                that fall into the range of start_time to start_time + duration.
            scenario_name (str): the name of the scenario to filter the query results by.
                If None is entered for the scenario_name the query will not use scenario_name as a filter
            federate_name (str): the name of the Federate to filter the query results by.
                If None is entered for the federate_name the query will not use federate_name as a filter
            data_name (str): the name of the data to filter the query results by.
                If None is entered for the data_name the query will not use data_name as a filter
            data_type (str): the id of the database table that will be queried.
                Must be one of the following options:

                    [ hdt_boolean, hdt_complex, hdt_complex_vector, hdt_double, hdt_int,
                    hdt_json, hdt_named_point, hdt_string, hdt_time, hdt_vector ]

        Returns:
            dataframe (pandas dataframe object): dataframe that contains the result records
>>>>>>> 5e0d5870
            returned from the query of the database
        """
        qry_string = self.get_query_string(start_time, duration, scenario_name, federate_name, data_name, data_type)
        if qry_string:
            with self.data_db.cursor() as cur:
                cur.execute(qry_string)
                column_names = [desc[0] for desc in cur.description]
                data = cur.fetchall()
                dataframe = pd.DataFrame(data, columns=column_names)
                return dataframe
        return None

    def query_scenario_all_times(self, scenario_name: str, data_type: str) -> None | pd.DataFrame:
        """
        This function queries data from the logger database filtered only by scenario_name and data_name

        Args:
<<<<<<< HEAD
            scenario_name (string): the name of the scenario to filter the query results by
            data_type (string): the id of the database table that will be queried. Must be

        Returns:
            dataframe (pandas dataframe object):
             dataframe that contains the result records
                returned from the query of the database
=======
            scenario_name (str): the name of the scenario to filter the query results by
            data_type (str): the id of the database table that will be queried.
            Must be one of the following options:
                [ hdt_boolean, hdt_complex, hdt_complex_vector, hdt_double, hdt_int,
                hdt_json, hdt_named_point, hdt_string, hdt_time, hdt_vector ]

        Returns:
            dataframe (pandas dataframe object): dataframe that contains the result records
            returned from the query of the database
>>>>>>> 5e0d5870
        """
        if type(scenario_name) is not str:
            return None
        if type(data_type) is not str:
            return None
        scenario = self.get_scenario(scenario_name)
        analysis_name = scenario.analysis_name

        qry_string = f"SELECT * FROM {analysis_name}.{data_type} WHERE scenario='{scenario_name}';"
        with self.data_db.cursor() as cur:
            cur.execute(qry_string)
            column_names = [desc[0] for desc in cur.description]
            data = cur.fetchall()
            dataframe = pd.DataFrame(data, columns=column_names)
            return dataframe

    def query_analysis_all_times(self, analysis_name: str, data_type: str) -> None:
        raise NotImplementedError("method query_analysis_all_times is not implemented yet")

<<<<<<< HEAD
    def query_analysis_federate_all_times(self, analysis_name: str, federate_name: str, data_type) ->  None | pd.DataFrame:
        """This function queries data from the logger database filtered only by federate_name and data_name
        and data_type

        TODO: Rename "query_analysis_federate_all_times" to "query_

        Args:
            analysis_name (string): the name of the analysis to filter the query results by
            federate_name (string): the name of the Federate to filter the query results by
            data_type (string): the id of the database table that will be queried. Must be

        Returns:
            dataframe (pandas dataframe object):
            dataframe that contains the result records
=======
    def query_scheme_federate_all_times(self, scheme_name: str, federate_name: str, data_type) ->  None | pd.DataFrame:
        """
        This function queries data from the logger database filtered only
        by federate_name and data_name and data_type.

        Args:
            scheme_name (str): the name of the schema to filter the query results by
            federate_name (str): the name of the Federate to filter the query results by
            data_type (str): the id of the database table that will be queried. Must be

        Returns:
            dataframe (pandas dataframe object): dataframe that contains the result records
>>>>>>> 5e0d5870
            returned from the query of the database
        """
        if type(analysis_name) is not str:
            return None
        if type(federate_name) is not str:
            return None
        if type(data_type) is not str:
            return None
        # Todo: check against meta_db to see if analysis name exist?
        qry_string = f"SELECT * FROM {analysis_name}.{data_type} WHERE federate='{federate_name}'"
        with self.data_db.cursor() as cur:
            cur.execute(qry_string)
            column_names = [desc[0] for desc in cur.description]
            data = cur.fetchall()
            dataframe = pd.DataFrame(data, columns=column_names)
            return dataframe

    def get_analysis_list(self) -> None:
        # Todo: get analysis from scenario documents
        raise NotImplementedError(f"method get_analysis_list is not implemented yet")

<<<<<<< HEAD
    def get_scenario_list(self, analysis_name: str, data_type: str) -> None | pd.DataFrame:
        """This function queries the distinct list of scenario names from the database table
        defined by analysis_name and data_type

        Args:
            analysis_name (string): the name of the analysis to filter the query results by
            data_type (string): the id of the database table that will be queried.

        Returns:
            dataframe (pandas dataframe object):
             dataframe that contains the result records
                returned from the query of the database
=======
    def get_scenario_list(self, scheme_name: str, data_type: str) ->  None | pd.DataFrame:
        """
        This function queries the distinct list of scenario names from the database table
        defined by scheme_name and data_type

        Args:
            scheme_name (str): the name of the schema to filter the query results by
            data_type (str): the id of the database table that will be queried.

        Returns:
            dataframe (pandas dataframe object): dataframe that contains the result records
            returned from the query of the database
>>>>>>> 5e0d5870
        """
        if type(analysis_name) is not str:
            return None
        if type(data_type) is not str:
            return None
        # Todo: check against meta_db to see if analysis name exist?
        # This should take from the meta documents and verify
        qry_string = f"SELECT DISTINCT scenario FROM {analysis_name}.{data_type};"
        with self.data_db.cursor() as cur:
            cur.execute(qry_string)
            column_names = ["scenario"]
            data = cur.fetchall()
            dataframe = pd.DataFrame(data, columns=column_names)
            return dataframe

<<<<<<< HEAD
    def get_federate_list(self, analysis_name: str, data_type: str) -> None | pd.DataFrame:
        """This function queries the distinct list of federate names from the database table
        defined by analysis_name and data_type

        Args:
            analysis_name (string): the name of the analysis to filter the query results by
            data_type (string): the id of the database table that will be queried.

        Returns:
            dataframe (pandas dataframe object):
             dataframe that contains the result records
=======
    def get_federate_list(self, scheme_name: str, data_type: str) ->  None | pd.DataFrame:
        """
        This function queries the distinct list of federate names from the database table
        defined by scheme_name and data_type.

        Args:
            scheme_name (str): the name of the schema to filter the query results by
            data_type (str): the id of the database table that will be queried.

        Returns:
            dataframe (pandas dataframe object): dataframe that contains the result records
>>>>>>> 5e0d5870
            returned from the query of the database
        """
        if type(analysis_name) is not str:
            return None
        if type(data_type) is not str:
            return None
        # Todo: check against meta_db to see if analysis name exist?
        qry_string = f"SELECT DISTINCT federate FROM {analysis_name}.{data_type};"
        with self.data_db.cursor() as cur:
            cur.execute(qry_string)
            column_names = ["federate"]
            data = cur.fetchall()
            dataframe = pd.DataFrame(data, columns=column_names)
            return dataframe

<<<<<<< HEAD
    def get_data_name_list(self, analysis_name: str, data_type: str) -> None | pd.DataFrame:
        """This function queries the distinct list of data names from the database table
        defined by analysis_name and data_type

        Args:
            analysis_name (string): the name of the analysis to filter the query results by
            data_type (string): the id of the database table that will be queried. Must be

        Returns:
            dataframe (pandas dataframe object):
             dataframe that contains the result records
            returned from the query of the database
=======
    def get_data_name_list(self, scheme_name: str, data_type: str) ->  None | pd.DataFrame:
        """
        This function queries the distinct list of data names from the database table
        defined by scheme_name and data_type.

        Args:
            scheme_name (str): the name of the schema to filter the query results by
            data_type (str): the id of the database table that will be queried. Must be

        Returns:
            dataframe (pandas dataframe object): dataframe that contains the result records
            returned from the query of the database.
>>>>>>> 5e0d5870
        """
        if type(analysis_name) is not str:
            return None
        if type(data_type) is not str:
            return None
        # Todo: check against meta_db to see if analysis name exist?
        qry_string = f"SELECT DISTINCT data_name FROM {analysis_name}.{data_type};"
        with self.data_db.cursor() as cur:
            cur.execute(qry_string)
            column_names = ["data_name"]
            data = cur.fetchall()
            dataframe = pd.DataFrame(data, columns=column_names)
            return dataframe

<<<<<<< HEAD
    def get_time_range(self, analysis_name: str, data_type: str, scenario_name: str, federate_name: str) -> None | pd.DataFrame:
        """This function queries the minimum and maximum of time from the database
            table defined by analysis_name, data_type, scenario_name, and federate

        Args:
            analysis_name (string): the name of the analysis to filter the query results by
            data_type (string): the id of the database table that will be queried. Must be
            scenario_name (string): the name of the Scenario to filter the query results by
            federate_name (string): the name of the Federate to filter the query results by

        Returns:
            dataframe (pandas dataframe object):
            dataframe that contains the result records
=======
    def get_time_range(self, scheme_name: str, data_type: str, scenario_name: str, federate_name: str) ->  None | pd.DataFrame:
        """
        This function queries the minimum and maximum of time from the
        database table defined by scheme_name, data_type, scenario_name, and federate

        Args:
            scheme_name (str): the name of the schema to filter the query results by
            data_type (str): the id of the database table that will be queried. Must be
            scenario_name (str): the name of the Scenario to filter the query results by
            federate_name (str): the name of the Federate to filter the query results by

        Returns:
            dataframe (pandas dataframe object): dataframe that contains the result records
>>>>>>> 5e0d5870
            returned from the query of the database
        """
        if type(analysis_name) is not str:
            return None
        if type(data_type) is not str:
            return None
        qry_string = f"SELECT MIN(sim_time), MAX(sim_time) FROM {analysis_name}.{data_type}"
        if scenario_name is not None and federate_name is None:
            if type(scenario_name) is str:
                qry_string += f" WHERE scenario='{scenario_name}';"
        if scenario_name is None and federate_name is not None:
            if type(federate_name) is str:
                qry_string += f" WHERE federate='{federate_name}';"
        if scenario_name is not None and federate_name is not None:
            if type(scenario_name) is str and type(scenario_name) is str:
                qry_string += f" WHERE federate='{federate_name}' AND scenario='{scenario_name}';"
        else:
            qry_string += ";"
        with self.data_db.cursor() as cur:
            cur.execute(qry_string)
            column_names = ["min", "max"]
            data = cur.fetchall()
            dataframe = pd.DataFrame(data, columns=column_names)
            return dataframe

    @staticmethod
    def set_time_stamps(dataframe: pd.DataFrame, date_time: str) -> None | pd.DataFrame:
        """
        This function calculates the time stamp for each time step in the
        dataframe and adds them to the dataframe in a column named time_stamp.

        Args:
<<<<<<< HEAD
            dataframe (pandas dataframe): the dataframe for which contains the time steps in seconds to
                be used in the calculation of the time stamps
            date_time (datetime): the base time stamp that will be used to calculate the time step
                time stamps
=======
            dataframe (pandas dataframe): the dataframe for which contains the time steps
                in seconds to be used in the calculation of the time stamps
            date_time (datetime): the base time stamp that will be used to calculate the
                time step time stamps
>>>>>>> 5e0d5870

        Returns:
            # TODO: is ts a pd.Timestamp or something else?
            ts(pandas time series): time series that contains the result records
            returned from the query of the database
        """
        time_list = []
        for x in range(len(dataframe)):
            trow = dataframe.iloc[x]
            sec_time = trow.time
            time_list.append(date_time + timedelta(seconds=sec_time))
        dataframe['time_stamp'] = time_list
        ts = dataframe.set_index('time_stamp')
        return ts<|MERGE_RESOLUTION|>--- conflicted
+++ resolved
@@ -4,10 +4,10 @@
 Provides underlying methods for interacting with the time-series database
 
 TODO: Should we rename this to something like "cst_ts_postgres.py" and the
-    class to "CSTTimeSeriesPostgres" as all the methods are Postgres specific?
-    I can image a more abstract class used for interacting with databases that
-    codifies the terminology (_e.g._ "analysis", "scenario") and this class
-    inherits from it and implements the methods in a Postgres-specific way.
+class to "CSTTimeSeriesPostgres" as all the methods are Postgres specific?
+I can image a more abstract class used for interacting with databases that
+codifies the terminology (_e.g._ "analysis", "scenario") and this class
+inherits from it and implements the methods in a Postgres-specific way.
 
 @authors:
 fred.rutz@pnnl.gov
@@ -27,7 +27,7 @@
 logger = logging.getLogger(__name__)
 
 # TODO: The databases referenced in these APIs should be "metadata"
-#   and "time_series" and should be updated across the codebase.
+# and "time_series" and should be updated across the codebase.
 
 class DBResults:
     """
@@ -62,13 +62,7 @@
             connection (dict): dictionary object that provides access to the postgres database
 
         Returns:
-<<<<<<< HEAD
-            psycopg2 connection object:
-            connection object that provides
-            access to the postgres database
-=======
-            psycopg2 connection object - connection object that provides access to the postgres database
->>>>>>> 5e0d5870
+            psycopg2 connection object: connection object that provides access to the postgres database
         """
         if connection is None:
             connection = env.cst_data_db
@@ -84,12 +78,7 @@
 
         Args:
             commit (bool, optional): Flag to indicate whether data should be
-<<<<<<< HEAD
-                committed to the time-series DB prior to closing the connection.
-                Defaults to True.
-=======
                 committed to the time-series DB prior to closing the connection. Defaults to True.
->>>>>>> 5e0d5870
         """
         if self.data_db:
             if commit:
@@ -102,12 +91,8 @@
         Opens connections to the time-series and metadata databases
 
         Args:
-<<<<<<< HEAD
-            data_connection (dict, optional): Defines connection to time-series
-                database. Defaults to None.
-=======
-            data_connection (dict, optional): Defines connection to time-series database. Defaults to None.
->>>>>>> 5e0d5870
+            data_connection (dict, optional): Defines connection to time-series database.
+                Defaults to None.
 
         Returns:
             bool: _description_
@@ -132,14 +117,8 @@
             db_version = cur.fetchone()
             logger.info(db_version)
 
-<<<<<<< HEAD
     def create_analysis(self, analysis_name: str) -> None:
         """Creates a new analysis in the time-series database
-=======
-    def create_schema(self, scheme_name: str) -> None:
-        """
-        Creates a new scheme in the time-series database
->>>>>>> 5e0d5870
 
         the Postgres database "analysis" are called "analysis". This
         name needs to be updated. This also applies to other methods in
@@ -180,14 +159,9 @@
             cur.execute(query)
             self.data_db.commit()
 
-<<<<<<< HEAD
     def analysis_exist(self, analysis_name: str) -> bool:
-        """Checks to see if the specified analysis exist in the database
-=======
-    def schema_exist(self, scheme_name: str) -> bool:
-        """
-        Checks to see if the specified schema exist in the database
->>>>>>> 5e0d5870
+        """
+        Checks to see if the specified analysis exist in the database
 
         Args:
             analysis_name (str): analysis name whose existence is being checked
@@ -228,12 +202,7 @@
         """_summary_
 
         Args:
-<<<<<<< HEAD
-            analysis_name (str): Name of analysis under which various
-                scenarios will be collected
-=======
             analysis_name (str): Name of analysis under which various scenarios will be collected
->>>>>>> 5e0d5870
         """
 
         query = ""
@@ -263,12 +232,7 @@
         metadata database.
 
         Args:
-<<<<<<< HEAD
-            scenario_name (str): Name of scenario for which the metadata
-                is to be retrieved
-=======
             scenario_name (str): Name of scenario for which the metadata is to be retrieved
->>>>>>> 5e0d5870
 
         Returns:
             dict: scenario metadata requested
@@ -285,31 +249,17 @@
         return self._scenario
 
     @staticmethod
-<<<<<<< HEAD
     def get_select_string(analysis_name: str, data_type: str) ->  None | str:
-        """This method creates the SELECT portion of the query string
-
-        Args:
-            analysis_name (string) - the name of the database to be queried
-            data_type (string) - the name of the database table to be queried
-
-        Returns:
-            qry_string (string):
-             string containing the select portion of the sql query
-            'SELECT * FROM analysis_name.data_type WHERE'
-=======
-    def get_select_string(scheme_name: str, data_type: str) ->  None | str:
         """
         This method creates the SELECT portion of the query string
 
         Args:
-            scheme_name (str): the name of the database to be queried
+            analysis_name (str): the name of the database to be queried
             data_type (str): the name of the database table to be queried
 
         Returns:
             qry_string (str): containing the select portion of the
-                sql query "SELECT * FROM scheme_name.data_type WHERE"
->>>>>>> 5e0d5870
+            sql query "SELECT * FROM analysis_name.data_type WHERE"
         """
         if analysis_name is None or analysis_name == "":
             return None
@@ -324,19 +274,6 @@
 
         Args:
             start_time (int): the lowest time step in seconds to start the filtering
-<<<<<<< HEAD
-                If None is entered for the start_time the query will return only times that are
-                less than the duration entered
-            duration (int): the number of seconds to be queried
-                If None is entered for the duration the query will return only times that are greater
-                than the start time entered
-                If None is entered for both the start_time and duration all times will be returned
-
-        Returns:
-            qry_string (string):
-             string containing the time filter portion of the sql query
-            'sim_time>=start_time AND sim_time<= end_time'
-=======
                 If None is entered for the start_time the query will
                 return only times that are less than the duration entered
             duration (int): the number of seconds to be queried
@@ -346,8 +283,7 @@
 
         Returns:
             qry_string (str): string containing the time filter portion of the
-                sql query 'sim_time>=start_time AND sim_time<= end_time'
->>>>>>> 5e0d5870
+            sql query 'sim_time>=start_time AND sim_time<= end_time'
         """
         if start_time is None and duration is None:
             return ""
@@ -370,34 +306,6 @@
         logger database, and depends upon the keys identified by the user input arguments.
 
         Args:
-<<<<<<< HEAD
-            start_time (int): the starting time step to query data for
-            duration (int): the duration in seconds to filter time data by
-                If start_time and duration are entered as None then the query will return every
-                time step that is available for the entered scenario, federate, pub_key,
-                data_type combination.
-                If start_time is None and a duration has been entered then all time steps that are
-                less than the duration value will be returned
-                If a start_time is entered and duration is None, the query will return all time steps
-                greater than the starting time step
-                If a value is entered for the start_time and the duration, the query will return all time steps
-                that fall into the range of start_time to start_time + duration
-            scenario_name (string): the name of the scenario to filter the query results by. If
-                None is entered for the scenario_name the query will not use scenario_name as a filter
-            federate_name (string): the name of the Federate to filter the query results by. If
-                None is entered for the federate_name the query will not use federate_name as a filter
-            data_name (string): the name of the data to filter the query results by. If
-                None is entered for the data_name the query will not use data_name as a filter
-            data_type (string): the id of the database table that will be queried. Must be
-                one of the following options:
-                    [ hdt_boolean, hdt_complex, hdt_complex_vector, hdt_double, hdt_integer
-                    hdt_json, hdt_named_point, hdt_string, hdt_time, hdt_vector ]
-
-        Returns:
-            qry_string (string):
-            string representing the query to be used in pulling time series
-            data from logger database
-=======
             start_time (int): the starting time step to query data
             duration (int): the duration in seconds to filter the time data.
                 If start_time and duration are entered as None then the query will return every
@@ -422,8 +330,7 @@
 
         Returns:
             qry_string (str): string representing the query to be used in pulling
-                time series data from logger database
->>>>>>> 5e0d5870
+            time series data from logger database
         """
         scenario = self.get_scenario(scenario_name)
         if scenario is None:
@@ -467,33 +374,6 @@
         depends upon the keys identified by the user input arguments.
 
         Args:
-<<<<<<< HEAD
-            start_time (integer): the starting time step to query data for
-            duration (integer): the duration in seconds to filter time data by
-                If start_time and duration are entered as None then the query will return every
-                time step that is available for the entered scenario, federate, pub_key,
-                data_type combination.
-                If start_time is None and a duration has been entered then all time steps that are
-                less than the duration value will be returned
-                If a start_time is entered and duration is None, the query will return all time steps
-                greater than the starting time step
-                If a value is entered for the start_time and the duration, the query will return all time steps
-                that fall into the range of start_time to start_time + duration
-            scenario_name (string): the name of the scenario to filter the query results by. If
-                None is entered for the scenario_name the query will not use scenario_name as a filter
-            federate_name (string): the name of the Federate to filter the query results by. If
-                None is entered for the federate_name the query will not use federate_name as a filter
-            data_name (string): the name of the data to filter the query results by. If
-                None is entered for the data_name the query will not use data_name as a filter
-            data_type (string): the id of the database table that will be queried. Must be
-                one of the following options:
-                    [ hdt_boolean, hdt_complex, hdt_complex_vector, hdt_double, hdt_int
-                    hdt_json, hdt_named_point, hdt_string, hdt_time, hdt_vector ]
-
-        Returns:
-            dataframe (pandas dataframe object):
-            dataframe that contains the result records
-=======
             start_time (int): the starting time step to query data
             duration (int): the duration in seconds to filter the time data
                 If start_time and duration are entered as None then the query will return every
@@ -517,8 +397,7 @@
                     hdt_json, hdt_named_point, hdt_string, hdt_time, hdt_vector ]
 
         Returns:
-            dataframe (pandas dataframe object): dataframe that contains the result records
->>>>>>> 5e0d5870
+            dataframe (pandas dataframe): dataframe that contains the result records
             returned from the query of the database
         """
         qry_string = self.get_query_string(start_time, duration, scenario_name, federate_name, data_name, data_type)
@@ -536,25 +415,16 @@
         This function queries data from the logger database filtered only by scenario_name and data_name
 
         Args:
-<<<<<<< HEAD
-            scenario_name (string): the name of the scenario to filter the query results by
-            data_type (string): the id of the database table that will be queried. Must be
-
-        Returns:
-            dataframe (pandas dataframe object):
-             dataframe that contains the result records
-                returned from the query of the database
-=======
             scenario_name (str): the name of the scenario to filter the query results by
             data_type (str): the id of the database table that will be queried.
-            Must be one of the following options:
-                [ hdt_boolean, hdt_complex, hdt_complex_vector, hdt_double, hdt_int,
-                hdt_json, hdt_named_point, hdt_string, hdt_time, hdt_vector ]
-
-        Returns:
-            dataframe (pandas dataframe object): dataframe that contains the result records
+                Must be one of the following options:
+
+                    [ hdt_boolean, hdt_complex, hdt_complex_vector, hdt_double, hdt_int,
+                    hdt_json, hdt_named_point, hdt_string, hdt_time, hdt_vector ]
+
+        Returns:
+            dataframe (pandas dataframe): dataframe that contains the result records
             returned from the query of the database
->>>>>>> 5e0d5870
         """
         if type(scenario_name) is not str:
             return None
@@ -574,35 +444,18 @@
     def query_analysis_all_times(self, analysis_name: str, data_type: str) -> None:
         raise NotImplementedError("method query_analysis_all_times is not implemented yet")
 
-<<<<<<< HEAD
     def query_analysis_federate_all_times(self, analysis_name: str, federate_name: str, data_type) ->  None | pd.DataFrame:
-        """This function queries data from the logger database filtered only by federate_name and data_name
-        and data_type
-
-        TODO: Rename "query_analysis_federate_all_times" to "query_
-
-        Args:
-            analysis_name (string): the name of the analysis to filter the query results by
-            federate_name (string): the name of the Federate to filter the query results by
-            data_type (string): the id of the database table that will be queried. Must be
-
-        Returns:
-            dataframe (pandas dataframe object):
-            dataframe that contains the result records
-=======
-    def query_scheme_federate_all_times(self, scheme_name: str, federate_name: str, data_type) ->  None | pd.DataFrame:
         """
         This function queries data from the logger database filtered only
         by federate_name and data_name and data_type.
 
         Args:
-            scheme_name (str): the name of the schema to filter the query results by
+            analysis_name (str): the name of the schema to filter the query results by
             federate_name (str): the name of the Federate to filter the query results by
             data_type (str): the id of the database table that will be queried. Must be
 
         Returns:
-            dataframe (pandas dataframe object): dataframe that contains the result records
->>>>>>> 5e0d5870
+            dataframe (pandas dataframe): dataframe that contains the result records
             returned from the query of the database
         """
         if type(analysis_name) is not str:
@@ -624,33 +477,18 @@
         # Todo: get analysis from scenario documents
         raise NotImplementedError(f"method get_analysis_list is not implemented yet")
 
-<<<<<<< HEAD
-    def get_scenario_list(self, analysis_name: str, data_type: str) -> None | pd.DataFrame:
-        """This function queries the distinct list of scenario names from the database table
+    def get_scenario_list(self, analysis_name: str, data_type: str) ->  None | pd.DataFrame:
+        """
+        This function queries the distinct list of scenario names from the database table
         defined by analysis_name and data_type
 
         Args:
-            analysis_name (string): the name of the analysis to filter the query results by
-            data_type (string): the id of the database table that will be queried.
-
-        Returns:
-            dataframe (pandas dataframe object):
-             dataframe that contains the result records
-                returned from the query of the database
-=======
-    def get_scenario_list(self, scheme_name: str, data_type: str) ->  None | pd.DataFrame:
-        """
-        This function queries the distinct list of scenario names from the database table
-        defined by scheme_name and data_type
-
-        Args:
-            scheme_name (str): the name of the schema to filter the query results by
+            analysis_name (str): the name of the analysis to filter the query results by
             data_type (str): the id of the database table that will be queried.
 
         Returns:
-            dataframe (pandas dataframe object): dataframe that contains the result records
+            dataframe (pandas dataframe): dataframe that contains the result records
             returned from the query of the database
->>>>>>> 5e0d5870
         """
         if type(analysis_name) is not str:
             return None
@@ -666,31 +504,17 @@
             dataframe = pd.DataFrame(data, columns=column_names)
             return dataframe
 
-<<<<<<< HEAD
-    def get_federate_list(self, analysis_name: str, data_type: str) -> None | pd.DataFrame:
-        """This function queries the distinct list of federate names from the database table
-        defined by analysis_name and data_type
-
-        Args:
-            analysis_name (string): the name of the analysis to filter the query results by
-            data_type (string): the id of the database table that will be queried.
-
-        Returns:
-            dataframe (pandas dataframe object):
-             dataframe that contains the result records
-=======
-    def get_federate_list(self, scheme_name: str, data_type: str) ->  None | pd.DataFrame:
+    def get_federate_list(self, analysis_name: str, data_type: str) ->  None | pd.DataFrame:
         """
         This function queries the distinct list of federate names from the database table
-        defined by scheme_name and data_type.
-
-        Args:
-            scheme_name (str): the name of the schema to filter the query results by
+        defined by analysis_name and data_type.
+
+        Args:
+            analysis_name (str): the name of the analysis to filter the query results by
             data_type (str): the id of the database table that will be queried.
 
         Returns:
-            dataframe (pandas dataframe object): dataframe that contains the result records
->>>>>>> 5e0d5870
+            dataframe (pandas dataframe): dataframe that contains the result records
             returned from the query of the database
         """
         if type(analysis_name) is not str:
@@ -706,33 +530,18 @@
             dataframe = pd.DataFrame(data, columns=column_names)
             return dataframe
 
-<<<<<<< HEAD
-    def get_data_name_list(self, analysis_name: str, data_type: str) -> None | pd.DataFrame:
-        """This function queries the distinct list of data names from the database table
-        defined by analysis_name and data_type
-
-        Args:
-            analysis_name (string): the name of the analysis to filter the query results by
-            data_type (string): the id of the database table that will be queried. Must be
-
-        Returns:
-            dataframe (pandas dataframe object):
-             dataframe that contains the result records
-            returned from the query of the database
-=======
-    def get_data_name_list(self, scheme_name: str, data_type: str) ->  None | pd.DataFrame:
+    def get_data_name_list(self, analysis_name: str, data_type: str) ->  None | pd.DataFrame:
         """
         This function queries the distinct list of data names from the database table
-        defined by scheme_name and data_type.
-
-        Args:
-            scheme_name (str): the name of the schema to filter the query results by
+        defined by analysis_name and data_type.
+
+        Args:
+            analysis_name (str): the name of the analysis to filter the query results by
             data_type (str): the id of the database table that will be queried. Must be
 
         Returns:
-            dataframe (pandas dataframe object): dataframe that contains the result records
+            dataframe (pandas dataframe): dataframe that contains the result records
             returned from the query of the database.
->>>>>>> 5e0d5870
         """
         if type(analysis_name) is not str:
             return None
@@ -747,35 +556,19 @@
             dataframe = pd.DataFrame(data, columns=column_names)
             return dataframe
 
-<<<<<<< HEAD
-    def get_time_range(self, analysis_name: str, data_type: str, scenario_name: str, federate_name: str) -> None | pd.DataFrame:
-        """This function queries the minimum and maximum of time from the database
-            table defined by analysis_name, data_type, scenario_name, and federate
-
-        Args:
-            analysis_name (string): the name of the analysis to filter the query results by
-            data_type (string): the id of the database table that will be queried. Must be
-            scenario_name (string): the name of the Scenario to filter the query results by
-            federate_name (string): the name of the Federate to filter the query results by
-
-        Returns:
-            dataframe (pandas dataframe object):
-            dataframe that contains the result records
-=======
-    def get_time_range(self, scheme_name: str, data_type: str, scenario_name: str, federate_name: str) ->  None | pd.DataFrame:
+    def get_time_range(self, analysis_name: str, data_type: str, scenario_name: str, federate_name: str) ->  None | pd.DataFrame:
         """
         This function queries the minimum and maximum of time from the
-        database table defined by scheme_name, data_type, scenario_name, and federate
-
-        Args:
-            scheme_name (str): the name of the schema to filter the query results by
+        database table defined by analysis_name, data_type, scenario_name, and federate
+
+        Args:
+            analysis_name (str): the name of the analysis to filter the query results by
             data_type (str): the id of the database table that will be queried. Must be
             scenario_name (str): the name of the Scenario to filter the query results by
             federate_name (str): the name of the Federate to filter the query results by
 
         Returns:
-            dataframe (pandas dataframe object): dataframe that contains the result records
->>>>>>> 5e0d5870
+            dataframe (pandas dataframe): dataframe that contains the result records
             returned from the query of the database
         """
         if type(analysis_name) is not str:
@@ -808,21 +601,13 @@
         dataframe and adds them to the dataframe in a column named time_stamp.
 
         Args:
-<<<<<<< HEAD
-            dataframe (pandas dataframe): the dataframe for which contains the time steps in seconds to
-                be used in the calculation of the time stamps
-            date_time (datetime): the base time stamp that will be used to calculate the time step
-                time stamps
-=======
             dataframe (pandas dataframe): the dataframe for which contains the time steps
                 in seconds to be used in the calculation of the time stamps
             date_time (datetime): the base time stamp that will be used to calculate the
                 time step time stamps
->>>>>>> 5e0d5870
-
-        Returns:
-            # TODO: is ts a pd.Timestamp or something else?
-            ts(pandas time series): time series that contains the result records
+
+        Returns:
+            ts (pandas time series): time series that contains the result records
             returned from the query of the database
         """
         time_list = []
@@ -831,5 +616,6 @@
             sec_time = trow.time
             time_list.append(date_time + timedelta(seconds=sec_time))
         dataframe['time_stamp'] = time_list
+        # TODO: is ts a pd.Timestamp or something else?
         ts = dataframe.set_index('time_stamp')
         return ts