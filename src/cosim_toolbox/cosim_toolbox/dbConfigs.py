"""
Created 30 Nov 2023

Metadata Database API implementation

@author Trevor Hardy
"""
import os
import typing
import logging

from pymongo import MongoClient
from pymongo.database import Database
import gridfs
import bson

import cosim_toolbox as env
from cosim_toolbox.helicsConfig import HelicsMsg

logger = logging.getLogger(__name__)

# TODO - Is this what we want to happen? As soon as this file is imported
# the existing database gets blown away?
def federation_database(clear: bool = False) -> None:
    """Removes existing default CST databases and creates new ones.
    """
    db = DBConfigs(env.cst_mongo, env.cst_mongo_db)
    logger.info("Before: ", db.update_collection_names())
    if clear:
        db.db[env.cst_federations].drop()
        db.db[env.cst_scenarios].drop()
    db.add_collection(env.cst_scenarios)
    db.add_collection(env.cst_federations)
    logger.info("After clear: ", db.update_collection_names())


class DBConfigs:
    """
    Provides methods to read and write to the metadata database. This database
    is generally use for storing configuration information but can be used for
    storing any structured data (think JSON or Python dictionary). CST uses it
    mostly for storing all the federation configuration data that is needed to 
    run a co-simulation but other similar data could easily be stored in this 
    database. For example, model metadata for one of the federates could be 
    stored here for use in post-processing.

    If you're comfortable with using either database directly and/or need to 
    work around the simplification that CST provides, you can access the 
    database objects directly. In this case, `self.client` is the MongoDB
    object.

    TODO - Maybe the following will not always be true?
    Of particular note, on import of this file in a Python script, the default
    database used by CST is erased. This database name is defined by the current
    value of `cst_mongo` in the TODO (where does this value come from)?

    Attributes:
        collections (list[str]) - list of collection names in the database
        db_name (str) - Name of MongoDB database being used
        client (MongoClient[Dict[str, Any]]) - MongoDB object, used for 
          accessing the MongoDB server
        db (Database): Mongo database object, used for access the data in
          the database named `db_name`
        fs (GridFS): Mongo DB object for storing and accessing files


    """
    _cst_name = 'cst_007'

    def __init__(self, uri: str = None, db_name: str = None) -> None:
        self.collections: list = None
        self.db_name: str, self.client: MongoClient = self._connect_to_database(uri, db_name)
        self.db: Database = self.client[self.db_name]
        self.fs = gridfs.GridFS(self.db)

    def __del__(self):
        """Closes connection to the Mongo database

        Args: 
            None

        Returns
            None
        """

        if self.client is not None:
            self.client.close()

<<<<<<< HEAD

    def _open_file(self, file_path: str, mode: str = 'r') -> typing.IO:
=======
    @staticmethod
    def _open_file(file_path: str, mode: str = 'r') -> None | typing.IO:
>>>>>>> 79c4efc4
        """Utility function to open file with reasonable error handling.

        Args:
            file_path (str): Path to file to be opened
            mode (str, optional): File opening style. Defaults to 'r'.

        Returns:
            typing.IO: File handle
        """
        try:
            fh = open(file_path, mode)
        except IOError:
            logger.error('Unable to open {}'.format(file_path))
        else:
            return fh

<<<<<<< HEAD

    def _connect_to_database(self, uri: str = None, db: str = None) -> tuple:
=======
    @staticmethod
    def _connect_to_database(uri: str = None, db: str = None) -> tuple:
>>>>>>> 79c4efc4
        """Sets up connection to server port for mongodb

        Args:
            uri (str, optional): URI for MongoDB. Defaults to None.
            db (str, optional): Name of database in MongoDB to use.
            Defaults to None.

        Returns:
            tuple: name of database as string and MongoDB client object
        """
        # Set up default uri_string to the server Trevor was using on the EIOC
        if uri is None:
            uri = env.cst_mongo
        if db is None:
            db = env.cst_mongo_db
        # Set up connection
        uri = uri.replace('//', '//' + env.cst_user + ':' + env.cst_password + '@')
        client = MongoClient(uri + '/?authSource=' + db + '&authMechanism=SCRAM-SHA-1')
        # Test connection
        try:
            client.admin.command('ping')
            logger.info("Pinged your deployment. You successfully connected to MongoDB!")
        except Exception as ex:
            logger.info(ex)

        return db, client


    def _check_unique_dict_name(self, collection_name: str, new_name: str) -> bool:
        """
        Checks to see if the provided Mongo document name is unique in the 
        specified Mongo collection.

        Doesn't throw an error if the name is not unique and lets the calling
        method decide what to do with it.

        Args:
            collection_name (str) - Name of MongoDB collection where document
            name is being checked
            new_name (str) - Name of JSON (Mongo DB document) whose 
            unique-ness is being checked.

        Return:
            bool: flag indicating if the name is unique (true) or not
        """
        ret_val = True
        for doc in (self.db[collection_name].find({}, {"_id": 0, self._cst_name: 1})):
            if doc.__len__():
                if doc[self._cst_name] == new_name:
                    ret_val = False
        return ret_val


    def add_file(self, file: str, conflict: str = 'fail', name: str = None) -> None:
        """
        Gets file from disk and adds it to the metadata database for all
        federates to use.

        The "name" parameter is optional. If provided, the file will be
        stored by that name in the database. If omitted, the name of the
        file itself will be used.

        MongoDB allows files to have the same name and creates unique IDs.
        By default, this method will produce an error if the name of the
        file being added already exists in the file storage. This can
        behavior can be altered by specifying the "conflict" parameter
        to a different value (see below). 

        Args:
            file (str) - file (including path) that is being added to
            MongoDB
            conflict (str) - Indicates how to handle file name space collisions
            Supported values are
            "fail" - Produces an error if the file name being added
                     already exists in the database
            "overwrite" - New file overwrites the existing one
            "add version" - New file is added as a version of
                            the existing one.
            name (str) - (optional) Database name of file that can be 
            used when accessing it later. Does not rename the file if
            defined.

        Returns:
            None
        
        """
        if not name:
            path, file = os.path.split(file)
            name = file
        fh = self._open_file(file, mode='rb')

        # Check for unique filename
        db_file = self.fs.files.find({'filename': name})
        if db_file:
            if conflict == "fail":
                raise NameError(f"File '{name}' already exists, set 'conflict' to 'overwrite' to overwrite it.")
            if conflict == "overwrite":
                logger.warning(f"File {name} being overwritten.")
            if conflict == "add version":
                logger.warning(f"New version of file {name} being added.")
            else:
                raise NameError(f"Invalid value for conflict resolution '{name}',"
                                f"must be 'fail', 'overwrite' or 'add version' ")
        self.fs.put(fh, filename=name)


    def get_file(self, name: str, disk_name: str = None, path: str = None) -> gridfs.GridOut:
        """
        Pulls a file from the dbConfigs by "name" and optionally writes it to
        disk. This method only gets the latest version of the file (if
        multiple versions exist).

        If "disk_name" is specified, that name will be used when writing the
        file to disk; otherwise the file name as specified in the dbConfigs
        will be used. If "path" is not specified, the file is not written to
        disk. If it is, the file is written at the location specified by "path"
        using the provided "disk_name".

        Args:
            name (str): The name of the file being pulled from the metadata
            database
            disk_name (str): (optional) Name of file to use when writing 
            it to disk. if left undefined the name used to access the file 
            in database will be used.
            path (str): (optional) Path indicating where the file is to be
            written on disk. If not specified, the file will not be written
            to disk.
        
        Returns:
            fileObject - File-like object of file requested

        """
        db_file = self.fs.files.find({'filename': name})
        if not db_file:
            raise NameError(f"File '{name}' does not exist in metadata database.")
        else:
            db_file = self.fs.get_last_version(filename=name)
            if path:
                if disk_name:
                    path = os.path.join(path, disk_name)
                else:
                    path = os.path.join(path, name)
                fh = self._open_file(path, 'wb')
                fh.write(db_file)
            return db_file


    def remove_collection(self, collection_name: str) -> None:
        """
        Removes the MongoDB collection from the dbConfigs specified by
        "collection_name"

        Args: 
            collection_name (str) - Name of MongoDB collection to remove

        Returns:
            None
        """
        self.db[collection_name].drop()
        self.update_collection_names()
        return None


    def add_collection(self, new_collection_name: str) -> None:
        """
        Creates a collection in the metadata database

        Args: 
            collection_name (str) - Name of MongoDB collection to add

        Returns:
            None
        """
        for collection in self.db.list_collection_names():
            if collection == new_collection_name:
                logger.warning(f"Collection {new_collection_name} already exists")
                break
        collection = self.db.createCollection(new_collection_name)
        self.update_collection_names()
        return None
    
    def update_collection_names(self) -> list:
        """
        Updates the list of collection names in the db object from the database.
        As you can see in the code below, this is pure syntax sugar.

        Args:
            None

        Returns:
            list: list of collection names
        """
        self.collections = self.db.list_collection_names()
        return self.collections


    def remove_dict(self, collection_name: str,
                        object_id: bson.objectid.ObjectId = None,
                        dict_name: str = None) -> None:
        """
        Remove the JSON (MongoDB document) specified by "object_id" or 
        "dataset_name" from the collection specified by "collection_name".
        "object_id" or "json_name" must be specified

        Args:
            collection_name (str): collection string where JSON to be removed
            lives
            obejct_id (bson.objectid.ObjectId): (optional) Mongo DB identifier
            provided when the JSON was added to the metadata database
            dataset_name (str): (optional) name of JSON as defined when the 
            JSON was added to the metadata database

        Returns:
            None
        """
        if dict_name is None and object_id is None:
            raise AttributeError("Must provide the name or object ID of the dictionary to be retrieved.")
        elif dict_name is not None and object_id is not None:
            logger.warning("Using provided object ID (and not provided name) to remove document.")
            self.db[collection_name].delete_one({"_id": object_id})
        elif dict_name is not None:
            self.db[collection_name].delete_one({self._cst_name: dict_name})
        elif object_id is not None:
            self.db[collection_name].delete_one({"_id": object_id})
        # TODO: Add check for success on delete.

        return None


    def get_dict_names_in_collection(self, collection_name: str) -> list:
        """
        Provides list of document names in collection specified by
        "collection_name"

        Args:
            collection_name (str): Name of collection being queried for
            dictionary names

        Returns:
            list: list of JSONs in collection
        """
        dict_names = []
        for dict in (self.db[collection_name].find({}, {"_id": 0, self._cst_name: 1})):
            if dict.__len__():
                dict_names.append(dict[self._cst_name])
        return dict_names


    def get_dict_key_names(self, collection_name: str, dict_name: str) -> list:
        """
        Provides the list of keys for the JSON specified by "JSON_name" in the
        collection "collection_name".

        Args:
            collection_name (str): Name of collection where JSON is stored
            whose keys are being queried
            json_name (str): Name of JSON whose keys are being queried

        Returns:
            list: list of keys for specified JSON
        """

        if collection_name not in self.collections:
            raise NameError(f"Collection '{collection_name}' does not exist.")
        if dict_name not in self.get_dict_names_in_collection(collection_name):
            raise NameError(f"Document '{dict_name}' does not exist in collection {collection_name}.")
        doc = self.db[collection_name].find({self._cst_name: dict_name})
        return doc[0].keys()


    def add_dict(self, collection_name: str, dict_name: str, dict_to_add: dict) -> str:
        """
        Adds the Python dictionary to the specified MongoDB collection as a
        MongoDB document. Checks to make sure another document does not exist
        by that name; if it does, throw an error.

        To allow later access to the document by name, the field "cst_007"
        is added to the dictionary before adding it to the collection (the
        assumption is that "cst_007" will always be a unique field in the 
        dictionary).

        Args:
            collection_name (str): Name of collection where JSON is to be
            added
            json_name (str): Name give to the JSON as it is referred to in 
            the metadata database
            dict_to_add (dict): Dictionary to be added to metadata database

        Returns:
            str: Mongo database object ID that can be used to query the added
            JSON out of the database
        """
        if self._check_unique_dict_name(collection_name, dict_name):
            dict_to_add[self._cst_name] = dict_name
        else:
            raise NameError(f"{dict_name} is not unique in collection {collection_name} and cannot be added.")
        obj_id = self.db[collection_name].insert_one(dict_to_add).inserted_id

        return str(obj_id)


    def get_dict(self, collection_name: str,
                 object_id: bson.objectid.ObjectId = None,
                 dict_name: str = None) -> dict:
        """
        Returns the dictionary in the database based on the user-provided
        object ID or name.

        User must enter either the dictionary name used or the object_ID that
        was created when the dictionary was added but not both.

        Args:
            collection_name (str): Name of collection in which the JSON to be
            queried is stored


        """
        doc: dict = None
        if dict_name is None and object_id is None:
            raise AttributeError("Must provide the name or object ID of the dictionary to be retrieved.")
        elif dict_name is not None and object_id is not None:
            logger.warning("Using provided object ID (and not provided name) to get dictionary.")
            doc = self.db[collection_name].find_one({"_id": object_id})
        elif dict_name is not None:
            doc = self.db[collection_name].find_one({self._cst_name: dict_name})
            if not doc:
                raise NameError(f"{dict_name} does not exist in collection {collection_name} and cannot be retrieved.")
        elif object_id is not None:
            doc = self.db[collection_name].find_one({"_id": object_id})
        # Pulling out the DBConfigs secret name field that was added when we put
        #   the dictionary into the database. Will not raise an error if
        #   somehow that key does not exist in the dictionary
        if doc:
            doc.pop(self._cst_name, None)
            doc.pop("_id", None)
        return doc

    def update_dict(self, collection_name: str,
                    updated_dict: dict,
                    object_id: bson.objectid.ObjectId = None,
                    dict_name: str = None) -> object:
        """
        Updates the dictionary on the database (under the same object_ID/name)
        with the passed in updated dictionary.

        User must enter either the dictionary name used or the object_ID that
        was created when the dictionary was added but not both.
        """
        result = None
        updated_dict[self._cst_name] = dict_name
        if dict_name is None and object_id is None:
            raise AttributeError("Must provide the name or object ID of the dictionary to be modified.")
        elif dict_name is not None and object_id is not None:
            logger.warning("Using provided object ID (and not provided name) to update database.")
            result = self.db[collection_name].replace_one({"_id": object_id}, updated_dict)
        elif dict_name is not None:
            doc = self.db[collection_name].find_one({self._cst_name: dict_name})
            if doc:
                result = self.db[collection_name].replace_one({"_id": doc['_id']}, updated_dict)
            else:
                raise NameError(f"{dict_name} does not exist in collection {collection_name} and cannot be updated.")
        elif object_id is not None:
            result = self.db[collection_name].replace_one({"_id": object_id}, updated_dict)
        return result

    @staticmethod
    def scenario(schema_name: str, federation_name: str, start: str, stop: str, docker: bool = False) -> dict:
        """
        Creates a properly formatted CoSimulation Toolbox scenario document
        (dictionary), using the provided inputs.
        """
        return {
            "schema": schema_name,
            "federation": federation_name,
            "start_time": start,
            "stop_time": stop,
            "docker": docker
        }

    def store_federation_config(self, name: str, config: dict) -> None:
        self.remove_dict(env.cst_federations, name)
        self.add_dict(env.cst_federations, name, config)

    def store_scenario(self,
            scenario_name: str, schema_name: str, federation_name: str,
            start: str, stop: str, docker: bool = False) -> None:
        scenario = self.scenario(schema_name, federation_name, start, stop, docker)
        self.remove_dict(env.cst_scenarios, scenario_name)
        self.add_dict(env.cst_scenarios, scenario_name, scenario)

    def get_scenario(self, scenario_name) -> dict:
        if scenario_name not in self.list_scenarios():
            logger.error(f"{scenario_name} not found in {self.list_scenarios()}.")
        return self.get_dict(env.cst_scenarios, None, scenario_name)

    def get_federation_config(self, federation_name) -> dict:
        if federation_name not in self.list_federations():
            logger.error(f"{federation_name} not found in {self.list_federations()}.")
        return self.get_dict(env.cst_federations, None, federation_name)

    def list_scenarios(self) -> list:
        return self.get_dict_names_in_collection(env.cst_scenarios)

    def list_federations(self) -> list:
        return self.get_dict_names_in_collection(env.cst_federations)

    # TODO: discuss what might be useful for extra user defined data
    def store_user_defined_config(self, name):
        pass

    def get_user_defined_config(self, name):
        pass


def mytest1():
    """
    Main method for launching metadata class to ping local container of mongodb.
    First user's will need to set up docker desktop (through the PNNL App Store), install mongodb community:
    https://www.mongodb.com/docs/manual/tutorial/install-mongodb-community-with-docker/
    But run docker with the port number exposed to the host so that it can be pinged from outside the container:
    docker run --name mongodb -d -p 27017:27017 mongodb/mongodb-community-server:$MONGODB_VERSION
    If no version number is important the tag MONGODB_VERSION=latest can be used
    """
    db = DBConfigs(env.cst_mongo, env.cst_mongo_db)
    logger.info(db.update_collection_names())
    db.add_collection(env.cst_scenarios)
    db.add_collection(env.cst_federations)

    t1 = HelicsMsg("Battery", period=30)
    t1.config("core_type", "zmq")
    t1.config("log_level", "warning")
    t1.config("period", 60)
    t1.config("uninterruptible", False)
    t1.config("terminate_on_error", True)
    t1.config("wait_for_current_time_update", True)
    t1.pubs_e("Battery/EV1_current", "double", "A", True)
    t1 = {
        "image": "python/3.11.7-slim-bullseye",
        "federate_type": "value",
        "time_step": 120,
        "HELICS_config": t1.write_json()
    }

    diction = {
        "federation": {
            "Battery": t1
        }
    }

    scenario_name = "ME30"
    schema_name = "Tesp"
    federate_name = "BT1"
    db.add_dict(env.cst_federations, federate_name, diction)

    scenario = db.scenario(schema_name, federate_name, "2023-12-07T15:31:27", "2023-12-08T15:31:27")
    db.add_dict(env.cst_scenarios, scenario_name, scenario)

    logger.info(db.get_dict_names_in_collection(env.cst_scenarios))
    logger.info(db.get_dict_names_in_collection(env.cst_federations))
    logger.info(db.get_dict_key_names(env.cst_federations, federate_name))
    logger.info(db.get_dict(env.cst_federations, None, federate_name))


def mytest2():
    """
    Main method for launching metadata class to ping local container of mongodb.
    First user's will need to set up docker desktop (through the PNNL App Store), install mongodb community:
    https://www.mongodb.com/docs/manual/tutorial/install-mongodb-community-with-docker/
    But run docker with the port number exposed to the host so that it can be pinged from outside the container:
    docker run --name mongodb -d -p 27017:27017 mongodb/mongodb-community-server:$MONGODB_VERSION
    If no version number is important the tag MONGODB_VERSION=latest can be used
    """
    db = DBConfigs(env.cst_mongo, env.cst_mongo_db)
    logger.info(db.update_collection_names())
    db.add_collection(env.cst_scenarios)
    db.add_collection(env.cst_federations)

    t1 = HelicsMsg("Battery", period=30)
    t1.config("core_type", "zmq")
    t1.config("log_level", "warning")
    t1.config("period", 60)
    t1.config("uninterruptible", False)
    t1.config("terminate_on_error", True)
    t1.config("wait_for_current_time_update", True)
    t1.pubs_e("Battery/EV1_current", "double", "A", True)
    t1.subs_e("EVehicle/EV1_voltage", "double", "V", True)
    t1 = {
        "image": "python/3.11.7-slim-bullseye",
        "federate_type": "value",
        "time_step": 120,
        "HELICS_config": t1.write_json()
    }

    t2 = HelicsMsg("EVehicle", period=30)
    t2.config("core_type", "zmq")
    t2.config("log_level", "warning")
    t2.config("period", 60)
    t2.config("uninterruptible", False)
    t2.config("terminate_on_error", True)
    t2.config("wait_for_current_time_update", True)
    t2.subs_e("Battery/EV1_current", "double", "A", True)
    t2.pubs_e("EVehicle/EV1_voltage", "double", "V", True)
    t2 = {
        "image": "python/3.11.7-slim-bullseye",
        "federate_type": "value",
        "time_step": 120,
        "HELICS_config": t2.write_json()
    }
    diction = {
        "federation": {
            "Battery": t1,
            "EVehicle": t2
        }
    }

    scenario_name = "TE30"
    schema_name = "Tesp"
    federate_name = "BT1_EV1"
    db.add_dict(env.cst_federations, federate_name, diction)

    scenario = db.scenario(schema_name, federate_name, "2023-12-07T15:31:27", "2023-12-08T15:31:27")
    db.add_dict(env.cst_scenarios, scenario_name, scenario)

    scenario_name = "TE100"
    # seems to remember the scenario address, not the value so reinitialize
    scenario = db.scenario(schema_name, federate_name, "2023-12-07T15:31:27", "2023-12-10T15:31:27", True)
    db.add_dict(env.cst_scenarios, scenario_name, scenario)

    logger.info(db.get_dict_names_in_collection(env.cst_scenarios))
    logger.info(db.get_dict_names_in_collection(env.cst_federations))
    logger.info(db.get_dict_key_names(env.cst_federations, federate_name))
    logger.info(db.get_dict(env.cst_federations, None, federate_name))


if __name__ == "__main__":
    mytest1()
    mytest2()<|MERGE_RESOLUTION|>--- conflicted
+++ resolved
@@ -86,13 +86,8 @@
         if self.client is not None:
             self.client.close()
 
-<<<<<<< HEAD
-
-    def _open_file(self, file_path: str, mode: str = 'r') -> typing.IO:
-=======
     @staticmethod
     def _open_file(file_path: str, mode: str = 'r') -> None | typing.IO:
->>>>>>> 79c4efc4
         """Utility function to open file with reasonable error handling.
 
         Args:
@@ -109,13 +104,8 @@
         else:
             return fh
 
-<<<<<<< HEAD
-
-    def _connect_to_database(self, uri: str = None, db: str = None) -> tuple:
-=======
     @staticmethod
     def _connect_to_database(uri: str = None, db: str = None) -> tuple:
->>>>>>> 79c4efc4
         """Sets up connection to server port for mongodb
 
         Args:
