--- conflicted
+++ resolved
@@ -56,13 +56,13 @@
 
     Attributes:
         hfed: The HELICS federate object used to access the HELICS interfaces
-        federate_name (str): The federate name
+            federate_name (str): The federate name
         federate (dict): Dictionary with all configuration information,
-         including but not limited to the HELICS JSON config string
+            including but not limited to the HELICS JSON config string
         federate_type (str): The federate type. Must be "value", "message", or "combo"
-        config: Valid HELICS config JSON string
-        granted_time: The last time granted to this federate
-        period: The size of the simulated time step takes when requesting the next time
+        config (dict): Valid HELICS config JSON string
+        granted_time (float): The last time granted to this federate
+        period (float): The size of the simulated time step takes when requesting the next time
         scenario_name (str): The scenario name
         scenario (dict): Dictionary with all scenario configuration information
         federation_name (str): The federation name
@@ -564,13 +564,8 @@
         Args:
             reset (bool, optional): When set erases published value which
                 prevents re-publication of the value until manually set to a
-<<<<<<< HEAD
-                non-`None` value. Any entry in this dictionary that is `None` is
-                not sent out via HELICS. Defaults to False.
-=======
                 non-`None` value. Any entry in this dictionary that is `None`
                 is not sent out via HELICS. Defaults to False.
->>>>>>> 5e0d5870
         """
 
         # Publications
