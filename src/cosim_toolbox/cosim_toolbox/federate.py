"""
Created on 12/14/2023

Federate class that defines the basic operations of Python-based federates in
Copper.

@author: Trevor Hardy
trevor.hardy@pnnl.gov
"""
import datetime
import json
import logging

import helics as h

import cosim_toolbox.metadataDB as mDB

logger = logging.getLogger(__name__)
logger.addHandler(logging.StreamHandler())
logger.setLevel(logging.ERROR)


class Federate:
    """
    This class definition is intended to be a reasonable, generic
    class for Python-based federates in HELICS. It outlines the typical 
    federate operational procedure in the "_main_" function; users that
    don't need anything fancy will probably be able to call those few functions
    and get a working federate.

    This class gets its configuration from the metadata database following
    the standard Copper definition of the "federations" document.

    To be overly clear, this class is intended to be sub-classed and overloaded
    to allow users to customize it as necessary. If nothing else, the 
    "update_model" method will always need updating to perform the particular
    calculations federate is responsible for. There are several other
    methods that are likely candidates for subclassing based on the 
    particular needs of the federate or the larger federation:
    "enter_initializing_mode"
    "enter_executing_mode"
    "time_request"

    All of these have the simplest version of these HELICS operations but there
    are more complex versions that HELICS supports that allow for things like
    iterations and asynchronous or non-blocking operations (further details
    can be found in the HELICS documentation).

    The existing methods to pull in values from the HELICS federation and
    push values out are likely to be sufficient for most federates but, again
    these can be overloaded in a subclass if, for example, the number of
    HELICS inputs and publications is very large and only a few are used during
    a given time-step.
    """

    def __init__(self, fed_name="", **kwargs):
        self.config = None
        self.scenario = None
        self.scenario_name = None
        self.federation = None
        self.federation_name = None
        self.federate = None
        self.federate_type = None
        self.federate_name = fed_name
        self.hfed = None
        self.mddb = None
        self.start = None
        self.stop = None
        self.time_step = -1
        self.stop_time = -1
        self.next_requested_time = -1
        self.granted_time = -1
        self.data_from_federation = {}
        self.data_to_federation = {}
        self.inputs = {}
        self.pubs = {}
        self.endpoints = {}
        self.debug = True

        # Initialize the structure of the interface dictionaries
        self.data_from_federation["inputs"] = {}
        self.data_from_federation["endpoints"] = {}
        self.data_to_federation["publications"] = {}
        self.data_to_federation["endpoints"] = {}

        # if not wanting to debug, add debug=False as an argument
        self.__dict__.update(kwargs)

    def connect_to_metadataDB(self, uri, db_name):
        """Connects to the Copper metadataDB

        The metadata database (metadataDB) contains the HELICS configuration
        JSON along with other pieces of useful configuration or federation
        management data. This method connects to that database and makes it 
        available for other methods in this class.

        Args:
            uri (str): URI for Mongo database
            db_name (str): Name for Mongo database
        """
<<<<<<< HEAD

        self.mddb = mDB.MetaDB(mDB.cu_uri, mDB.cu_database)
        return
=======
        try:
            self.mddb = mDB.MetaDB(uri, db_name)
        except Exception as e:
            self.errors.append(str(e))
            return
>>>>>>> c7383dbf

    def connect_to_helics_config(self):
        """Sets instance attributes to enable HELICS config query of metadataDB

        HELICS configuration information is generally stored in the metadataDB
        and is copied into the `self.federation` attribute. This method pulls
        out a few keys configuration parameters from that attribute to make 
        them more easily accessible.

        Attributes:
            self.federation: Dictionary with all federate configuration information
            self.federate_name: The name of federate
            self.federate: Dictionary with configuration information for
                this federate, including but not limited to the HELICS JSON
                config string

        """
        self.federate = self.federation[self.federate_name]
        self.federate_type = self.federate["federate_type"]
        # self.time_step = self.federate["time_step"]
        self.time_step = self.federate["HELICS_config"]["period"]
        self.config = self.federate["HELICS_config"]
        # self.image = self.federate["image"]

    def create_federate(self, scenario_name):
        """Create Copper and HELICS federates

        Creates and defines both the instance of this class,(the Copper 
        federate) and the HELICS federate object (self.hfed). Any 
        initialization that cannot take place on instantiation of the 
        federate object should be done here. In this case, initializing any
        class attribute values that come from the metadata database have to 
        take place after connecting to said database.

        Args:
            scenario_name (str): Name of scenario used to store configuration
                information in the metadataDB

        Raises:
            NameError: Scenario name is undefined (`None`)
        """

        self.connect_to_metadataDB(mDB.cu_uri, mDB.cu_database)
        if scenario_name is None:
            raise NameError("scenario_name is None")
        self.scenario_name = scenario_name
        self.scenario = self.mddb.get_dict(mDB.cu_scenarios, None, self.scenario_name)
        self.federation_name = self.scenario["federation"]
        self.start = self.scenario["start_time"]
        self.stop = self.scenario["stop_time"]

        self.federation = self.mddb.get_dict(mDB.cu_federations, None, self.federation_name)
        self.federation = self.federation["federation"]
        self.connect_to_helics_config()

        # Provide internal copies of the HELICS interfaces for convenience during debugging.
        if "publications" in self.config.keys():
            for pub in self.config["publications"]:
                self.pubs[pub["key"]] = pub
                self.data_to_federation["publications"][pub['key']] = None
        if "subscriptions" in self.config.keys():
            for sub in self.config["subscriptions"]:
                self.inputs[sub["key"]] = sub
                self.data_from_federation["inputs"][sub['key']] = None
        if "inputs" in self.config.keys():
            for put in self.config["inputs"]:
                self.inputs[put["name"]] = put
                self.data_from_federation["inputs"][put['key']] = None
        if "endpoints" in self.config.keys():
            for ep in self.config["endpoints"]:
                self.endpoints[ep["name"]] = ep
                if 'key' in self.config['endpoints'][ep]:
                    self.data_to_federation['endpoints'][ep['key']] = None
                if 'destination' in self.config['endpoints'][ep]:
                    self.data_from_federation['endpoints'][ep['key']] = None

        # setting max in seconds
        ep = datetime.datetime(1970, 1, 1)
        # %:z in version  python 3.12, for now, no time offsets -
        s = datetime.datetime.strptime(self.start, '%Y-%m-%dT%H:%M:%S')
        e = datetime.datetime.strptime(self.stop, '%Y-%m-%dT%H:%M:%S')
        sIdx = (s - ep).total_seconds()
        eIdx = (e - ep).total_seconds()
        self.stop_time = int((eIdx - sIdx))

        self.create_helics_fed()

    def create_helics_fed(self):
        """Creates the HELICS federate object

        Using the HELICS configuration document from the metadataDB, this
        method creates the HELICS federate. HELICS has distinct APIs for the
        creation of a federate based on its type and thus, the type of federate
        needs to be defined as an instance attribute to enable the correct API
        to be called.

        Attributes:
            self.federate_type: String defining the federate type. Must be
                "value", "message", or "combo".
            self.config: Valid HELICS config JSON string

        Raises:
            ValueError: Invalid value for self.federate_type

        """
        if self.federate_type == "value":
            self.hfed = h.helicsCreateValueFederateFromConfig(json.dumps(self.config))
        elif self.federate_type == "message":
            self.hfed = h.helicsCreateMessageFederateFromConfig(json.dumps(self.config))
        elif self.federate_type == "combo":
            self.hfed = h.helicsCreateCombinationFederateFromConfig(json.dumps(self.config))
        else:
            raise ValueError(f"Federate type \'{self.federate_type}\'"
                             f" not allowed; must be 'value', 'message', or 'combo'.")

    def run_cosim_loop(self):
        """Runs the generic HELICS co-sim loop

        This HELICS co-sim loop runs until it the simulated time reaches
        self.stop_time. self.enter_initialization_mode() and 
        self.enter_executing_mode(), and self. simulate_next_step
        have been implemented and should be overloaded/redefined as necessary
        to fit the needs of a given federate and/or federation.
        """
        if self.hfed is None:
            raise ValueError("Helics Federate object has not been created")
        self.granted_time = 0
        self.enter_initialization()
        self.enter_executing_mode()
        while self.granted_time < self.stop_time:
            self.simulate_next_step()
        return

    def enter_initialization(self):
        """Moves federate to HELICS initializing mode

        There are a few stages to a federate in HELICS with initializing mode
        being the first after the Federate is created. Entering initializing
        mode is a global synchronous event for all federates and provides an 
        opportunity to do some fancy things around dynamic configuration of the
        Federate. What is implemented here is the simplest, most vanilla means
        of entering initializing mode. If you need something more complex, 
        overload or redefine this method.
        """
        self.hfed.enter_initializing_mode()

    def enter_executing_mode(self):
        """Moves the Federate to executing mode

        Similar to initializing mode, there are a few different ways of 
        handling HELICS executing mode and what is implemented here is the 
        simplest. If you need something more complex or specific, overload
        or redefine this method.
        """
        self.hfed.enter_executing_mode()

    def simulate_next_step(self):
        """Advances the Federate to its next simulated time

        This method is the core of the main co-simulation loop where the time 
        request is made and once granted, data from the rest of the federation
        is collected and used to update the internal model before sending out
        new data for the rest of the federation to use.
        """
        next_requested_time = self.calculate_next_requested_time()
        self.request_time(next_requested_time)
        self.get_data_from_federation()
        self.update_internal_model()
        self.send_data_to_federation()

    def calculate_next_requested_time(self) -> float:
        """Determines the next simulated time to request from HELICS 

        Many federates run at very regular time steps and thus the calculation
        of the requested time is trivial. In some cases, though, the requested
        time may be more dynamic and this method provides a place for users
        to overload the default calculation method if they need something 
        more complex.

        Attributes:
            self.granted_time: The last time granted to this federate
            self.time_step: The size of the simulated time step this 
                federates takes when requesting the next time

        Returns:
            self.next_requested_time: Calculated time that will be used
                in the next HELICS time request

        """
        self.next_requested_time = self.granted_time + self.time_step
        return self.next_requested_time

    def request_time(self, requested_time: float) -> float:
        """Requests next simulated time from HELICS

        HELICS provides a variety of means of requesting time. The most common
        is a simple hfed.request_time(float) which is a blocking call. There
        are others that make the time request but allow users to continue
        working on something else while they wait for HELICS to get back to
        them with the granted time. This method is here just to allow users
        to redefine or overload and re-implement how they want to do 
        time requests.

        Args:
            requested_time: Simulated time this federate needs to request
        
        Returns:
            self.granted_time: Simulated time granted by HELICS
        """
        self.granted_time = self.hfed.request_time(requested_time)
        return self.granted_time

    def get_data_from_federation(self):
        """Collects inputs from federation and stores them

        This method is an automated way of getting data the rest of the 
        federation has sent out. Directly accessing the value and message
        interfaces via the HELICS federate (hfed object) provides a much richer
        set of metadata associated with these interfaces. The implementation
        here is vanilla and is expected to be sufficient for many use cases.

        Attributes:
            self.hfed: The HELICS federate object used to access the HELICS interfaces
        """
        # Subscriptions and inputs
        for idx in range(0, self.hfed.n_inputs):
            put = self.hfed.get_subscription_by_index(idx)
            if put.name[0:7] == "_input_":
                key = put.target
                # The name is auto-generated by HELICS and is a subscription
                # logger.debug(f" {self.federate_name} received {put.value} from {put.name}")
            else:
                key = put.name
                # logger.debug(f" {self.federate_name} received {put.value} from {put.name}")

            d_type = self.inputs[key]['type'].lower()
            if d_type == "double":
                self.data_from_federation["inputs"][key] = put.double
            elif d_type == "integer":
                self.data_from_federation["inputs"][key] = put.integer
            elif d_type == "complex":
                self.data_from_federation["inputs"][key] = put.complex
            elif d_type == "string":
                self.data_from_federation["inputs"][key] = put.string
            elif d_type == "vector":
                self.data_from_federation["inputs"][key] = put.vector
            elif d_type == "complex vector":
                self.data_from_federation["inputs"][key] = put.complex_vector
            elif d_type == "boolean":
                self.data_from_federation["inputs"][key] = put.boolean

        # Endpoints
        for idx in range(0, self.hfed.n_endpoints):
            ep = self.hfed.get_endpoint_by_index
            # Delete out old message list to avoid confusion about when the message came in
            self.data_from_federation[ep.name] = []
            for message in range(0, ep.n_pending_messages):
                self.data_from_federation["endpoints"][ep.name].append(ep.get_message())

    def update_internal_model(self):
        """Perform federate specific calculations to bring model up to date

        After receiving inputs from the rest of the federation, each federate
        updates its internal model, generally using the new inputs to perform
        the necessary calculations. This aligns the Federate state with that
        of the rest of the federation

        This is entirely user-defined code and is intended to be defined by
        sub-classing and/or overloading.
        """
        if not self.debug:
            raise NotImplementedError("Subclass from Federate and write code to update internal model")
        # Doing something silly for testing purposes
        # Get a value from an arbitrary input; I hope it is a number
        if len(self.data_from_federation["inputs"].keys()) >= 1:
            key = list(self.data_from_federation["inputs"].keys())[0]
            dummy_value = self.data_from_federation["inputs"][key]
        else:
            dummy_value = 0

        # Increment for arbitrary reasons. This is the actual model
        # that is being updated in this example.
        dummy_value += 1
        print(dummy_value)

        # Send out incremented value on arbitrary publication
        # Clear out values published last time
        for pub in self.data_to_federation["publications"]:
            self.data_to_federation["publications"][pub] = None
        for ep in self.data_to_federation["endpoints"]:
            self.data_to_federation["endpoints"][ep] = None

        if len(self.data_to_federation["publications"].keys()) >= 1:
            pub = self.hfed.get_publication_by_index(0)
            self.data_to_federation["publications"][pub.name] = dummy_value

    def send_data_to_federation(self):
        """Sends specified outputs to rest of HELICS federation

        This method provides an easy way for users to send out any data
        to the rest of the federation. Users pass in a dict structured the same
        as the "data_from_federation" with sub-dicts for publications and 
        endpoints and keys inside those dicts for the name of the pub or
        endpoint. The value for the keys is slightly different, though:
            - pubs: value is the data to send
            - endpoints: value is a dictionary as follows
                {
                    "destination": <target endpoint name, may be an empty string>
                    "payload": <data to send>
                }

        Since endpoints can send multiple messages, each message needs its
        own entry in the pub_data.

        Attributes:
            self.hfed: The HELICS federate object used to access the HELICS interfaces
        """

        # Publications
        for key, value in self.data_to_federation["publications"].items():
            pub = self.hfed.get_publication_by_name(key)
            pub.publish(value)
            logger.debug(f" {self.federate_name} publication {key}, {value}")

        # Endpoints
        for key, value in self.data_to_federation["endpoints"].items():
            ep = self.hfed.get_endpoint_by_name(key)
            if value["destination"] == "":
                ep.send_data(value["payload"])
            else:
                ep.send_data(value["payload"], value["destination"])

    def destroy_federate(self):
        """Removes HELICS federate from federation

        As part of ending a HELICS co-simulation it is good housekeeping to
        formally destroy the model federate. Doing so informs the rest of the
        federation that it is no longer a part of the co-simulation and they
        should proceed without it (if applicable). Generally this is done
        when the co-simulation is complete and all federates end execution
        at more or less the same wall-clock time.

        Attributes:
            self.hfed: The HELICS federate object that needs to be removed from
                the HELICS federation
        """

        logger.debug(f'{h.helicsFederateGetName(self.hfed)} being destroyed, max time = {h.HELICS_TIME_MAXTIME}')
        requested_time = int(h.HELICS_TIME_MAXTIME)
        h.helicsFederateClearMessages(self.hfed)
        granted_time = h.helicsFederateRequestTime(self.hfed, requested_time)
        logger.info(f'{h.helicsFederateGetName(self.hfed)} granted time {granted_time}')
        h.helicsFederateDisconnect(self.hfed)
        h.helicsFederateFree(self.hfed)
        # h.helicsCloseLibrary()
        logger.debug(f'Federate {h.helicsFederateGetName(self.hfed)} finalized')




if __name__ == "__main__":
    test_fed = Federate("Battery")
    test_fed.create_federate("TE30")
    test_fed.run_cosim_loop()
    test_fed.destroy_federate()
    # if len(test_fed.errors) > 0:
    #     logger.warning("Federate failed to execute due to the following errors:")
    #     for error in test_fed.errors:
    #         logger.warning(error)<|MERGE_RESOLUTION|>--- conflicted
+++ resolved
@@ -98,17 +98,11 @@
             uri (str): URI for Mongo database
             db_name (str): Name for Mongo database
         """
-<<<<<<< HEAD
-
-        self.mddb = mDB.MetaDB(mDB.cu_uri, mDB.cu_database)
-        return
-=======
         try:
             self.mddb = mDB.MetaDB(uri, db_name)
         except Exception as e:
             self.errors.append(str(e))
             return
->>>>>>> c7383dbf
 
     def connect_to_helics_config(self):
         """Sets instance attributes to enable HELICS config query of metadataDB
