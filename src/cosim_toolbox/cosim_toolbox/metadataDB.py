--- conflicted
+++ resolved
@@ -25,10 +25,6 @@
 if wsl_host:
     wsl_port: str = os.environ.get("SIM_WSL_PORT", "2222")
 
-<<<<<<< HEAD
-cosim_mongo_host: str = os.environ.get("MONGO_HOST", "mongodb://localhost:27017")
-cosim_mongo_db: str = os.environ.get("COSIM_DB", "copper")
-=======
 cosim_mongo_host = os.environ.get("MONGO_HOST", "mongodb://localhost:27017")
 cosim_mongo_db = os.environ.get("COSIM_MONGO_DB", "copper")
 
@@ -38,7 +34,6 @@
 # Same credentials for both databases
 cosim_user = os.environ.get("COSIM_USER", "worker")
 cosim_password = os.environ.get("COSIM_PASSWORD", "worker")
->>>>>>> 5596f78b
 
 cu_federations: str = "federations"
 cu_scenarios: str = "scenarios"
@@ -84,12 +79,6 @@
         """
         Sets up connection to server port for mongodb
         """
-<<<<<<< HEAD
-        cosim_user: str = os.environ.get("COSIM_USER", "worker")
-        cosim_password: str = os.environ.get("COSIM_PASSWORD", "worker")
-
-=======
->>>>>>> 5596f78b
         # Set up default uri_string to the server Trevor was using on the EIOC
         if uri is None:
             uri = cosim_mongo_host
